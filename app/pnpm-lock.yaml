--- conflicted
+++ resolved
@@ -93,11 +93,7 @@
         specifier: 2.3.0
         version: 2.3.0(vite@6.2.1(@types/node@20.17.24)(jiti@2.4.2)(lightningcss@1.29.2))
       zustand:
-<<<<<<< HEAD
-        specifier: ^5.0.3
-=======
         specifier: 5.0.3
->>>>>>> 3a400a86
         version: 5.0.3(@types/react@19.0.10)(react@19.0.0)
     devDependencies:
       '@types/node':
