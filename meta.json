[
  {
    "id": "autobase",
    "name": "Autobase",
    "version": "2.2.0",
    "description": "Autobase for PostgreSQL® is an open-source alternative to cloud-managed databases (DBaaS) such as Amazon RDS, Google Cloud SQL, Azure Database, and more.",
    "links": {
      "github": "https://github.com/vitabaks/autobase",
      "website": "https://autobase.tech/",
      "docs": "https://autobase.tech/docs"
    },
    "logo": "autobase.svg",
    "tags": ["database", "postgres", "self-hosted", "server"]
  },
  {
<<<<<<< HEAD
    "id": "capso",
    "name": "Cap.so",
    "version": "latest",
    "description": "Cap.so is a platform for web and desktop applications with MySQL and S3 storage. It provides a complete development environment with database and file storage capabilities.",
    "links": {
      "github": "https://github.com/CapSoftware/Cap",
      "website": "https://cap.so/",
      "docs": "https://cap.so/docs/"
    },
    "logo": "capso.png",
    "tags": ["web", "s3", "mysql", "development", "self-hosted"]
=======
    "id": "authentik",
    "name": "Authentik",
    "version": "2025.6.3",
    "description": "Authentik is an open-source Identity Provider for authentication and authorization. It provides a comprehensive solution for managing user authentication, authorization, and identity federation with support for SAML, OAuth2, OIDC, and more.",
    "links": {
      "github": "https://github.com/goauthentik/authentik",
      "website": "https://goauthentik.io/",
      "docs": "https://goauthentik.io/docs/"
    },
    "logo": "authentik.svg",
    "tags": [
      "authentication",
      "identity",
      "sso",
      "oidc",
      "saml",
      "oauth2",
      "self-hosted"
    ]
>>>>>>> 1723abe7
  },
  {
    "id": "freescout",
    "name": "FreeScout",
    "version": "latest",
    "description": "FreeScout is a free open source help desk and shared inbox system. It's a self-hosted alternative to HelpScout, Zendesk, and similar services that allows you to manage customer communications through email and a clean web interface. FreeScout makes it easy to organize support requests, track customer conversations, and collaborate with your team.",
    "links": {
      "github": "https://github.com/freescout-helpdesk/freescout",
      "website": "https://freescout.net/",
      "docs": "https://github.com/freescout-helpdesk/freescout/wiki/Installation-Guide"
    },
    "logo": "freescout.svg",
    "tags": ["helpdesk", "support", "email", "customer-service", "self-hosted"]
  },
  {
    "id": "openresty-manager",
    "name": "OpenResty Manager",
    "version": "1.2.0",
    "description": "The easiest using, powerful and beautiful OpenResty Manager (Nginx Enhanced Version) , open source alternative to OpenResty Edge, which can enable you to easily reverse proxy your websites with security running at home or internet, including Access Control, HTTP Flood Protection, Free SSL, without having to know too much about OpenResty or Let's Encrypt.",
    "links": {
      "github": "https://github.com/Safe3/openresty-manager",
      "website": "https://om.uusec.com/",
      "docs": "https://github.com/Safe3/openresty-manager"
    },
    "logo": "logo.svg",
    "tags": ["web", "proxy", "security", "self-hosted", "openresty", "nginx"]
  },
  {
    "id": "appwrite",
    "name": "Appwrite",
    "version": "1.6.1",
    "description": "Appwrite is an end-to-end backend server for Web, Mobile, Native, or Backend apps. Appwrite abstracts the complexity and repetitiveness required to build a modern backend API from scratch and allows you to build secure apps faster.\nUsing Appwrite, you can easily integrate your app with user authentication and multiple sign-in methods, a database for storing and querying users and team data, storage and file management, image manipulation, Cloud Functions, messaging, and more services.",
    "links": {
      "github": "https://github.com/appwrite/appwrite",
      "website": "https://appwrite.io/",
      "docs": "https://appwrite.io/docs"
    },
    "logo": "appwrite.svg",
    "tags": ["database", "firebase", "postgres"]
  },
  {
    "id": "outline",
    "name": "Outline",
    "version": "0.82.0",
    "description": "Outline is a self-hosted knowledge base and documentation platform that allows you to build and manage your own knowledge base applications.",
    "links": {
      "github": "https://github.com/outline/outline",
      "website": "https://getoutline.com/",
      "docs": "https://docs.getoutline.com/s/guide"
    },
    "logo": "outline.png",
    "tags": ["documentation", "knowledge-base", "self-hosted"]
  },
  {
    "id": "supabase",
    "name": "SupaBase",
    "version": "1.25.04 / dokploy >= 0.22.5",
    "description": "The open source Firebase alternative. Supabase gives you a dedicated Postgres database to build your web, mobile, and AI applications. This require at least version 0.22.5 of dokploy.",
    "links": {
      "github": "https://github.com/supabase/supabase",
      "website": "https://supabase.com/",
      "docs": "https://supabase.com/docs/guides/self-hosting"
    },
    "logo": "supabase.svg",
    "tags": ["database", "firebase", "postgres"],
    "dokploy_version": ">=0.22.5"
  },
  {
    "id": "pre0.22.5-supabase",
    "name": "SupaBase",
    "version": "1.25.04 / dokploy < 0.22.5",
    "description": "The open source Firebase alternative. Supabase gives you a dedicated Postgres database to build your web, mobile, and AI applications. This is for dokploy version < 0.22.5.",
    "links": {
      "github": "https://github.com/supabase/supabase",
      "website": "https://supabase.com/",
      "docs": "https://supabase.com/docs/guides/self-hosting"
    },
    "logo": "supabase.svg",
    "tags": ["database", "firebase", "postgres"],
    "dokploy_version": "<0.22.5"
  },
  {
    "id": "pocketbase",
    "name": "PocketBase",
    "description": "Open Source backend in 1 file",
    "version": "v0.28.0",
    "logo": "logo.svg",
    "links": {
      "github": "https://github.com/pocketbase/pocketbase",
      "website": "https://pocketbase.io/",
      "docs": "https://pocketbase.io/docs/"
    },
    "tags": ["backend", "database", "api"]
  },
  {
    "id": "plausible",
    "name": "Plausible",
    "version": "v2.1.5",
    "description": "Plausible is a open source, self-hosted web analytics platform that lets you track website traffic and user behavior.",
    "logo": "logo.svg",
    "links": {
      "github": "https://github.com/plausible/plausible",
      "website": "https://plausible.io/",
      "docs": "https://plausible.io/docs"
    },
    "tags": ["analytics"]
  },
  {
    "id": "calcom",
    "name": "Calcom",
    "version": "v2.7.6",
    "description": "Calcom is a open source alternative to Calendly that allows to create scheduling and booking services.",
    "links": {
      "github": "https://github.com/calcom/cal.com",
      "website": "https://cal.com/",
      "docs": "https://cal.com/docs"
    },
    "logo": "calcom.jpg",
    "tags": ["scheduling", "booking"]
  },
  {
    "id": "grafana",
    "name": "Grafana",
    "version": "9.5.20",
    "description": "Grafana is an open source platform for data visualization and monitoring.",
    "logo": "grafana.svg",
    "links": {
      "github": "https://github.com/grafana/grafana",
      "website": "https://grafana.com/",
      "docs": "https://grafana.com/docs/"
    },
    "tags": ["monitoring"]
  },
  {
    "id": "stalwart",
    "name": "Stalwart",
    "version": "latest",
    "description": "Stalwart Mail Server is an open-source mail server solution with JMAP, IMAP4, POP3, and SMTP support and a wide range of modern features. It is written in Rust and designed to be secure, fast, robust and scalable.",
    "logo": "stalwart.svg",
    "links": {
      "github": "https://github.com/stalwartlabs/mail-server",
      "website": "https://stalw.art/",
      "docs": "https://stalw.art/docs/"
    },
    "tags": [
      "email",
      "smtp",
      "jmap",
      "imap4",
      "pop3",
      "self-hosted",
      "mail-server"
    ]
  },
  {
    "id": "datalens",
    "name": "DataLens",
    "version": "1.23.0",
    "description": "A modern, scalable business intelligence and data visualization system.",
    "logo": "datalens.svg",
    "links": {
      "github": "https://github.com/datalens-tech/datalens",
      "website": "https://datalens.tech/",
      "docs": "https://datalens.tech/docs/"
    },
    "tags": ["analytics", "self-hosted", "bi", "monitoring"]
  },
  {
    "id": "directus",
    "name": "Directus",
    "version": "11.0.2",
    "description": "Directus is an open source headless CMS that provides an API-first solution for building custom backends.",
    "logo": "directus.jpg",
    "links": {
      "github": "https://github.com/directus/directus",
      "website": "https://directus.io/",
      "docs": "https://docs.directus.io/"
    },
    "tags": ["cms"]
  },
  {
    "id": "baserow",
    "name": "Baserow",
    "version": "1.25.2",
    "description": "Baserow is an open source database management tool that allows you to create and manage databases.",
    "logo": "baserow.webp",
    "links": {
      "github": "https://github.com/Baserow/baserow",
      "website": "https://baserow.io/",
      "docs": "https://baserow.io/docs/index"
    },
    "tags": ["database"]
  },
  {
    "id": "budibase",
    "name": "Budibase",
    "version": "3.5.3",
    "description": "Budibase is an open-source low-code platform that saves engineers 100s of hours building forms, portals, and approval apps, securely.",
    "logo": "budibase.svg",
    "links": {
      "github": "https://github.com/Budibase/budibase",
      "website": "https://budibase.com/",
      "docs": "https://docs.budibase.com/docs/"
    },
    "tags": ["database", "low-code", "nocode", "applications"]
  },
  {
    "id": "forgejo",
    "name": "Forgejo",
    "version": "10",
    "description": "Forgejo is a self-hosted lightweight software forge. Easy to install and low maintenance, it just does the job",
    "logo": "forgejo.svg",
    "links": {
      "github": "https://codeberg.org/forgejo/forgejo",
      "website": "https://forgejo.org/",
      "docs": "https://forgejo.org/docs/latest/"
    },
    "tags": ["self-hosted", "storage"]
  },
  {
    "id": "gitlab-ce",
    "name": "GitLab CE",
    "version": "latest",
    "description": "GitLab Community Edition is a free and open source platform for managing Git repositories, CI/CD pipelines, and project management.",
    "logo": "gitlab-ce.svg",
    "links": {
      "github": "https://gitlab.com/gitlab-org/gitlab-ce",
      "website": "https://gitlab.com/",
      "docs": "https://docs.gitlab.com/ee/"
    },
    "tags": ["git", "ci-cd", "version-control", "project-management"]
  },
  {
    "id": "ghost",
    "name": "Ghost",
    "version": "5.0.0",
    "description": "Ghost is a free and open source, professional publishing platform built on a modern Node.js technology stack.",
    "logo": "ghost.jpeg",
    "links": {
      "github": "https://github.com/TryGhost/Ghost",
      "website": "https://ghost.org/",
      "docs": "https://ghost.org/docs/"
    },
    "tags": ["cms"]
  },
  {
    "id": "lodestone",
    "name": "Lodestone",
    "version": "0.5.1",
    "description": "A free, open source server hosting tool for Minecraft and other multiplayers games.",
    "logo": "lodestone.png",
    "links": {
      "github": "https://github.com/Lodestone-Team/lodestone",
      "website": "https://lodestone.cc",
      "docs": "https://github.com/Lodestone-Team/lodestone/wiki"
    },
    "tags": ["minecraft", "hosting", "server"]
  },
  {
    "id": "dragonfly-db",
    "name": "Dragonfly",
    "version": "1.28.1",
    "description": "Dragonfly is a drop-in Redis replacement that is designed for heavy data workloads running on modern cloud hardware.",
    "logo": "dragonfly-db.png",
    "links": {
      "github": "https://github.com/dragonflydb/dragonfly",
      "website": "https://www.dragonflydb.io/",
      "docs": "https://www.dragonflydb.io/docs"
    },
    "tags": ["database", "redis"]
  },
  {
    "id": "stack-auth",
    "name": "Stack Auth",
    "version": "latest",
    "description": "Open-source Auth0/Clerk alternative. Stack Auth is a free and open source authentication tool that allows you to authenticate your users.",
    "logo": "stack-auth.png",
    "links": {
      "github": "https://github.com/stack-auth/stack-auth",
      "website": "https://stack-auth.com/",
      "docs": "https://docs.stack-auth.com/next/overview"
    },
    "tags": ["authentication", "auth", "authorization"]
  },
  {
    "id": "uptime-kuma",
    "name": "Uptime Kuma",
    "version": "1.23.15",
    "description": "Uptime Kuma is a free and open source monitoring tool that allows you to monitor your websites and applications.",
    "logo": "uptime-kuma.png",
    "links": {
      "github": "https://github.com/louislam/uptime-kuma",
      "website": "https://uptime.kuma.pet/",
      "docs": "https://github.com/louislam/uptime-kuma/wiki"
    },
    "tags": ["monitoring"]
  },
  {
    "id": "n8n",
    "name": "n8n",
    "version": "1.83.2",
    "description": "n8n is an open source low-code platform for automating workflows and integrations.",
    "logo": "n8n.png",
    "links": {
      "github": "https://github.com/n8n-io/n8n",
      "website": "https://n8n.io/",
      "docs": "https://docs.n8n.io/"
    },
    "tags": ["automation"]
  },
  {
    "id": "kestra",
    "name": "Kestra",
    "version": "latest",
    "description": "Unified Orchestration Platform to Simplify Business-Critical Workflows and Govern them as Code and from the UI.",
    "logo": "kestra.svg",
    "links": {
      "github": "https://github.com/kestra-io/kestra",
      "website": "https://kestra.io",
      "docs": "https://kestra.io/docs"
    },
    "tags": ["automation"]
  },
  {
    "id": "wordpress",
    "name": "Wordpress",
    "version": "latest",
    "description": "Wordpress is a free and open source content management system (CMS) for publishing and managing websites.",
    "logo": "wordpress.png",
    "links": {
      "github": "https://github.com/WordPress/WordPress",
      "website": "https://wordpress.org/",
      "docs": "https://wordpress.org/documentation/"
    },
    "tags": ["cms"]
  },
  {
    "id": "odoo",
    "name": "Odoo",
    "version": "16.0",
    "description": "Odoo is a free and open source business management software that helps you manage your company's operations.",
    "logo": "odoo.png",
    "links": {
      "github": "https://github.com/odoo/odoo",
      "website": "https://odoo.com/",
      "docs": "https://www.odoo.com/documentation/"
    },
    "tags": ["cms"]
  },
  {
    "id": "appsmith",
    "name": "Appsmith",
    "version": "v1.29",
    "description": "Appsmith is a free and open source platform for building internal tools and applications.",
    "logo": "appsmith.png",
    "links": {
      "github": "https://github.com/appsmithorg/appsmith",
      "website": "https://appsmith.com/",
      "docs": "https://docs.appsmith.com/"
    },
    "tags": ["cms"]
  },
  {
    "id": "excalidraw",
    "name": "Excalidraw",
    "version": "latest",
    "description": "Excalidraw is a free and open source online diagramming tool that lets you easily create and share beautiful diagrams.",
    "logo": "excalidraw.jpg",
    "links": {
      "github": "https://github.com/excalidraw/excalidraw",
      "website": "https://excalidraw.com/",
      "docs": "https://docs.excalidraw.com/"
    },
    "tags": ["drawing"]
  },
  {
    "id": "documenso",
    "name": "Documenso",
    "version": "v1.5.6",
    "description": "Documenso is the open source alternative to DocuSign for signing documents digitally",
    "links": {
      "github": "https://github.com/documenso/documenso",
      "website": "https://documenso.com/",
      "docs": "https://documenso.com/docs"
    },
    "logo": "documenso.png",
    "tags": ["document-signing"]
  },
  {
    "id": "nocodb",
    "name": "NocoDB",
    "version": "0.257.2",
    "description": "NocoDB is an opensource Airtable alternative that turns any MySQL, PostgreSQL, SQL Server, SQLite & MariaDB into a smart spreadsheet.",
    "links": {
      "github": "https://github.com/nocodb/nocodb",
      "website": "https://nocodb.com/",
      "docs": "https://docs.nocodb.com/"
    },
    "logo": "nocodb.png",
    "tags": ["database", "spreadsheet", "low-code", "nocode"]
  },
  {
    "id": "meilisearch",
    "name": "Meilisearch",
    "version": "v1.8.3",
    "description": "Meilisearch is a free and open-source search engine that allows you to easily add search functionality to your web applications.",
    "logo": "meilisearch.png",
    "links": {
      "github": "https://github.com/meilisearch/meilisearch",
      "website": "https://www.meilisearch.com/",
      "docs": "https://docs.meilisearch.com/"
    },
    "tags": ["search"]
  },
  {
    "id": "mattermost",
    "name": "Mattermost",
    "version": "10.6.1",
    "description": "A single point of collaboration. Designed specifically for digital operations.",
    "logo": "mattermost.png",
    "links": {
      "github": "https://github.com/mattermost/mattermost",
      "website": "https://mattermost.com/",
      "docs": "https://docs.mattermost.com/"
    },
    "tags": ["chat", "self-hosted"]
  },
  {
    "id": "phpmyadmin",
    "name": "Phpmyadmin",
    "version": "5.2.1",
    "description": "Phpmyadmin is a free and open-source web interface for MySQL and MariaDB that allows you to manage your databases.",
    "logo": "phpmyadmin.png",
    "links": {
      "github": "https://github.com/phpmyadmin/phpmyadmin",
      "website": "https://www.phpmyadmin.net/",
      "docs": "https://www.phpmyadmin.net/docs/"
    },
    "tags": ["database"]
  },
  {
    "id": "rocketchat",
    "name": "Rocketchat",
    "version": "6.9.2",
    "description": "Rocket.Chat is a free and open-source web chat platform that allows you to build and manage your own chat applications.",
    "logo": "rocketchat.png",
    "links": {
      "github": "https://github.com/RocketChat/Rocket.Chat",
      "website": "https://rocket.chat/",
      "docs": "https://rocket.chat/docs/"
    },
    "tags": ["chat"]
  },
  {
    "id": "minio",
    "name": "Minio",
    "description": "Minio is an open source object storage server compatible with Amazon S3 cloud storage service.",
    "logo": "minio.png",
    "version": "latest",
    "links": {
      "github": "https://github.com/minio/minio",
      "website": "https://minio.io/",
      "docs": "https://docs.minio.io/"
    },
    "tags": ["storage"]
  },
  {
    "id": "metabase",
    "name": "Metabase",
    "version": "v0.50.8",
    "description": "Metabase is an open source business intelligence tool that allows you to ask questions and visualize data.",
    "logo": "metabase.png",
    "links": {
      "github": "https://github.com/metabase/metabase",
      "website": "https://www.metabase.com/",
      "docs": "https://www.metabase.com/docs/"
    },
    "tags": ["database", "dashboard"]
  },
  {
    "id": "glitchtip",
    "name": "Glitchtip",
    "version": "v4.0",
    "description": "Glitchtip is simple, open source error tracking",
    "logo": "glitchtip.png",
    "links": {
      "github": "https://gitlab.com/glitchtip/",
      "website": "https://glitchtip.com/",
      "docs": "https://glitchtip.com/documentation"
    },
    "tags": ["hosting"]
  },
  {
    "id": "open-webui",
    "name": "Open WebUI",
    "version": "v0.3.7",
    "description": "Open WebUI is a free and open source chatgpt alternative. Open WebUI is an extensible, feature-rich, and user-friendly self-hosted WebUI designed to operate entirely offline. It supports various LLM runners, including Ollama and OpenAI-compatible APIs. The template include ollama and webui services.",
    "logo": "open-webui.png",
    "links": {
      "github": "https://github.com/open-webui/open-webui",
      "website": "https://openwebui.com/",
      "docs": "https://docs.openwebui.com/"
    },
    "tags": ["chat"]
  },
  {
    "id": "mailpit",
    "name": "Mailpit",
    "version": "v1.22.3",
    "description": "Mailpit is a tiny, self-contained, and secure email & SMTP testing tool with API for developers.",
    "logo": "mailpit.svg",
    "links": {
      "github": "https://github.com/axllent/mailpit",
      "website": "https://mailpit.axllent.org/",
      "docs": "https://mailpit.axllent.org/docs/"
    },
    "tags": ["email", "smtp"]
  },
  {
    "id": "listmonk",
    "name": "Listmonk",
    "version": "v3.0.0",
    "description": "High performance, self-hosted, newsletter and mailing list manager with a modern dashboard.",
    "logo": "listmonk.png",
    "links": {
      "github": "https://github.com/knadh/listmonk",
      "website": "https://listmonk.app/",
      "docs": "https://listmonk.app/docs/"
    },
    "tags": ["email", "newsletter", "mailing-list"]
  },
  {
    "id": "doublezero",
    "name": "Double Zero",
    "version": "v0.2.1",
    "description": "00 is a self hostable SES dashboard for sending and monitoring emails with AWS",
    "logo": "doublezero.svg",
    "links": {
      "github": "https://github.com/technomancy-dev/00",
      "website": "https://www.double-zero.cloud/",
      "docs": "https://github.com/technomancy-dev/00"
    },
    "tags": ["email"]
  },
  {
    "id": "umami",
    "name": "Umami",
    "version": "v2.16.1",
    "description": "Umami is a simple, fast, privacy-focused alternative to Google Analytics.",
    "logo": "umami.png",
    "links": {
      "github": "https://github.com/umami-software/umami",
      "website": "https://umami.is",
      "docs": "https://umami.is/docs"
    },
    "tags": ["analytics"]
  },
  {
    "id": "jellyfin",
    "name": "jellyfin",
    "version": "v10.9.7",
    "description": "Jellyfin is a Free Software Media System that puts you in control of managing and streaming your media. ",
    "logo": "jellyfin.svg",
    "links": {
      "github": "https://github.com/jellyfin/jellyfin",
      "website": "https://jellyfin.org/",
      "docs": "https://jellyfin.org/docs/"
    },
    "tags": ["media system"]
  },
  {
    "id": "teable",
    "name": "teable",
    "version": "v1.3.1-alpha-build.460",
    "description": "Teable is a Super fast, Real-time, Professional, Developer friendly, No-code database built on Postgres. It uses a simple, spreadsheet-like interface to create complex enterprise-level database applications. Unlock efficient app development with no-code, free from the hurdles of data security and scalability.",
    "logo": "teable.png",
    "links": {
      "github": "https://github.com/teableio/teable",
      "website": "https://teable.io/",
      "docs": "https://help.teable.io/"
    },
    "tags": ["database", "spreadsheet", "low-code", "nocode"]
  },
  {
    "id": "zipline",
    "name": "Zipline",
    "version": "v3.7.9",
    "description": "A ShareX/file upload server that is easy to use, packed with features, and with an easy setup!",
    "logo": "zipline.png",
    "links": {
      "github": "https://github.com/diced/zipline",
      "website": "https://zipline.diced.sh/",
      "docs": "https://zipline.diced.sh/docs/"
    },
    "tags": ["media system", "storage"]
  },
  {
    "id": "soketi",
    "name": "Soketi",
    "version": "v1.6.1-16",
    "description": "Soketi is your simple, fast, and resilient open-source WebSockets server.",
    "logo": "soketi.png",
    "links": {
      "github": "https://github.com/soketi/soketi",
      "website": "https://soketi.app/",
      "docs": "https://docs.soketi.app/"
    },
    "tags": ["chat"]
  },
  {
    "id": "aptabase",
    "name": "Aptabase",
    "version": "v1.0.0",
    "description": "Aptabase is a self-hosted web analytics platform that lets you track website traffic and user behavior.",
    "logo": "aptabase.svg",
    "links": {
      "github": "https://github.com/aptabase/aptabase",
      "website": "https://aptabase.com/",
      "docs": "https://github.com/aptabase/aptabase/blob/main/README.md"
    },
    "tags": ["analytics", "self-hosted"]
  },
  {
    "id": "typebot",
    "name": "Typebot",
    "version": "2.27.0",
    "description": "Typebot is an open-source chatbot builder platform.",
    "logo": "typebot.svg",
    "links": {
      "github": "https://github.com/baptisteArno/typebot.io",
      "website": "https://typebot.io/",
      "docs": "https://docs.typebot.io/get-started/introduction"
    },
    "tags": ["chatbot", "builder", "open-source"]
  },
  {
    "id": "typecho",
    "name": "Typecho",
    "version": "stable",
    "description": "Typecho 是一个轻量级的开源博客程序，基于 PHP 开发，支持多种数据库，简洁而强大。",
    "logo": "typecho.png",
    "links": {
      "github": "https://github.com/typecho/typecho",
      "website": "https://typecho.org/",
      "docs": "http://docs.typecho.org"
    },
    "tags": ["blog", "cms", "php"]
  },
  {
    "id": "gitea",
    "name": "Gitea",
    "version": "1.22.3",
    "description": "Git with a cup of tea! Painless self-hosted all-in-one software development service, including Git hosting, code review, team collaboration, package registry and CI/CD.",
    "logo": "gitea.png",
    "links": {
      "github": "https://github.com/go-gitea/gitea.git",
      "website": "https://gitea.com/",
      "docs": "https://docs.gitea.com/installation/install-with-docker"
    },
    "tags": ["self-hosted", "storage"]
  },
  {
    "id": "gitea-mirror",
    "name": "Gitea Mirror",
    "version": "v2.11.2",
    "description": "Gitea Mirror is a modern web app for automatically mirroring repositories from GitHub to your self-hosted Gitea instance. It features a user-friendly interface to sync public, private, or starred GitHub repos, mirror entire organizations with structure preservation, and optionally mirror issues and labels. The application includes smart filtering, detailed logs, and scheduled automatic mirroring.",
    "logo": "gitea-mirror.png",
    "links": {
      "github": "https://github.com/arunavo4/gitea-mirror",
      "website": "https://github.com/arunavo4/gitea-mirror",
      "docs": "https://github.com/arunavo4/gitea-mirror#readme"
    },
    "tags": ["git", "mirror", "github", "gitea", "self-hosted", "automation"]
  },
  {
    "id": "roundcube",
    "name": "Roundcube",
    "version": "1.6.9",
    "description": "Free and open source webmail software for the masses, written in PHP.",
    "logo": "roundcube.svg",
    "links": {
      "github": "https://github.com/roundcube/roundcubemail",
      "website": "https://roundcube.net/",
      "docs": "https://roundcube.net/about/"
    },
    "tags": ["self-hosted", "email", "webmail"]
  },
  {
    "id": "filebrowser",
    "name": "File Browser",
    "version": "2.31.2",
    "description": "Filebrowser is a standalone file manager for uploading, deleting, previewing, renaming, and editing files, with support for multiple users, each with their own directory.",
    "logo": "filebrowser.svg",
    "links": {
      "github": "https://github.com/filebrowser/filebrowser",
      "website": "https://filebrowser.org/",
      "docs": "https://filebrowser.org/"
    },
    "tags": ["file-manager", "storage"]
  },
  {
    "id": "focalboard",
    "name": "Focalboard",
    "version": "8.0.0",
    "description": "Open source project management for technical teams",
    "logo": "focalboard.png",
    "links": {
      "github": "https://github.com/sysblok/focalboard",
      "website": "https://focalboard.com",
      "docs": "https://www.focalboard.com/docs/"
    },
    "tags": ["kanban"]
  },
  {
    "id": "tolgee",
    "name": "Tolgee",
    "version": "v3.80.4",
    "description": "Developer & translator friendly web-based localization platform",
    "logo": "tolgee.svg",
    "links": {
      "github": "https://github.com/tolgee/tolgee-platform",
      "website": "https://tolgee.io",
      "docs": "https://tolgee.io/platform"
    },
    "tags": ["self-hosted", "i18n", "localization", "translations"]
  },
  {
    "id": "portainer",
    "name": "Portainer",
    "version": "2.21.4",
    "description": "Portainer is a container management tool for deploying, troubleshooting, and securing applications across cloud, data centers, and IoT.",
    "logo": "portainer.svg",
    "links": {
      "github": "https://github.com/portainer/portainer",
      "website": "https://www.portainer.io/",
      "docs": "https://docs.portainer.io/"
    },
    "tags": ["cloud", "monitoring"]
  },
  {
    "id": "plane",
    "name": "Plane",
    "version": "v0.25.3",
    "description": "Easy, flexible, open source project management software",
    "logo": "plane.png",
    "links": {
      "github": "https://github.com/makeplane/plane",
      "website": "https://plane.so",
      "docs": "https://docs.plane.so/"
    },
    "tags": ["kanban"]
  },
  {
    "id": "pterodactyl",
    "name": "Pterodactyl",
    "version": "latest",
    "description": "A free, open-source game server management panel.",
    "logo": "pterodactyl.png",
    "links": {
      "github": "https://github.com/pterodactyl/panel",
      "website": "https://pterodactyl.io",
      "docs": "https://pterodactyl.io/project/introduction.html"
    },
    "tags": ["self-hosted", "open-source", "management"]
  },
  {
    "id": "pyrodactyl",
    "name": "Pyrodactyl",
    "version": "main",
    "description": "Pyrodactyl is the Pterodactyl-based game server panel that's faster, smaller, safer, and more accessible than Pelican. ",
    "logo": "pyrodactyl.png",
    "links": {
      "github": "https://github.com/pyrohost/pyrodactyl",
      "website": "https://pyrodactyl.dev",
      "docs": "https://pyrodactyl.dev/docs"
    },
    "tags": ["self-hosted", "open-source", "management"]
  },
  {
    "id": "influxdb",
    "name": "InfluxDB",
    "version": "2.7.10",
    "description": "InfluxDB 2.7 is the platform purpose-built to collect, store, process and visualize time series data.",
    "logo": "influxdb.png",
    "links": {
      "github": "https://github.com/influxdata/influxdb",
      "website": "https://www.influxdata.com/",
      "docs": "https://docs.influxdata.com/influxdb/v2/"
    },
    "tags": ["self-hosted", "open-source", "storage", "database"]
  },
  {
    "id": "infisical",
    "name": "Infisical",
    "version": "0.90.1",
    "description": "All-in-one platform to securely manage application configuration and secrets across your team and infrastructure.",
    "logo": "infisical.jpg",
    "links": {
      "github": "https://github.com/Infisical/infisical",
      "website": "https://infisical.com/",
      "docs": "https://infisical.com/docs/documentation/getting-started/introduction"
    },
    "tags": ["self-hosted", "open-source"]
  },
  {
    "id": "docmost",
    "name": "Docmost",
    "version": "0.4.1",
    "description": "Docmost, is an open-source collaborative wiki and documentation software.",
    "logo": "docmost.png",
    "links": {
      "github": "https://github.com/docmost/docmost",
      "website": "https://docmost.com/",
      "docs": "https://docmost.com/docs/"
    },
    "tags": ["self-hosted", "open-source", "manager"]
  },
  {
    "id": "vaultwarden",
    "name": "Vaultwarden",
    "version": "1.33.2",
    "description": "Unofficial Bitwarden compatible server written in Rust, formerly known as bitwarden_rs",
    "logo": "vaultwarden.svg",
    "links": {
      "github": "https://github.com/dani-garcia/vaultwarden",
      "website": "",
      "docs": "https://github.com/dani-garcia/vaultwarden/wiki"
    },
    "tags": ["open-source"]
  },
  {
    "id": "linkwarden",
    "name": "Linkwarden",
    "version": "2.9.3",
    "description": "Self-hosted, open-source collaborative bookmark manager to collect, organize and archive webpages.",
    "logo": "linkwarden.png",
    "links": {
      "github": "https://github.com/linkwarden/linkwarden",
      "website": "https://linkwarden.app/",
      "docs": "https://docs.linkwarden.app/"
    },
    "tags": ["bookmarks", "link-sharing"]
  },
  {
    "id": "hi-events",
    "name": "Hi.events",
    "version": "0.8.0-beta.1",
    "description": "Hi.Events is a self-hosted event management and ticket selling platform that allows you to create, manage and promote events easily.",
    "logo": "hi-events.svg",
    "links": {
      "github": "https://github.com/HiEventsDev/hi.events",
      "website": "https://hi.events/",
      "docs": "https://hi.events/docs"
    },
    "tags": ["self-hosted", "open-source", "manager"]
  },
  {
    "id": "hoarder",
    "name": "Hoarder",
    "version": "0.22.0",
    "description": "Hoarder is an open source \"Bookmark Everything\" app that uses AI for automatically tagging the content you throw at it.",
    "logo": "hoarder.svg",
    "links": {
      "github": "https://github.com/hoarder/hoarder",
      "website": "https://hoarder.app/",
      "docs": "https://docs.hoarder.app/"
    },
    "tags": ["self-hosted", "bookmarks", "link-sharing"]
  },
  {
    "id": "windows",
    "name": "Windows (dockerized)",
    "version": "4.00",
    "description": "Windows inside a Docker container.",
    "logo": "windows.png",
    "links": {
      "github": "https://github.com/dockur/windows",
      "website": "",
      "docs": "https://github.com/dockur/windows?tab=readme-ov-file#how-do-i-use-it"
    },
    "tags": ["self-hosted", "open-source", "os"]
  },
  {
    "id": "macos",
    "name": "MacOS (dockerized)",
    "version": "1.14",
    "description": "MacOS inside a Docker container.",
    "logo": "macos.png",
    "links": {
      "github": "https://github.com/dockur/macos",
      "website": "",
      "docs": "https://github.com/dockur/macos?tab=readme-ov-file#how-do-i-use-it"
    },
    "tags": ["self-hosted", "open-source", "os"]
  },
  {
    "id": "coder",
    "name": "Coder",
    "version": "2.15.3",
    "description": "Coder is an open-source cloud development environment (CDE) that you host in your cloud or on-premises.",
    "logo": "coder.svg",
    "links": {
      "github": "https://github.com/coder/coder",
      "website": "https://coder.com/",
      "docs": "https://coder.com/docs"
    },
    "tags": ["self-hosted", "open-source", "builder"]
  },
  {
    "id": "stirling",
    "name": "Stirling PDF",
    "version": "0.30.1",
    "description": "A locally hosted one-stop shop for all your PDF needs",
    "logo": "stirling.svg",
    "links": {
      "github": "https://github.com/Stirling-Tools/Stirling-PDF",
      "website": "https://www.stirlingpdf.com/",
      "docs": "https://docs.stirlingpdf.com/"
    },
    "tags": ["pdf", "tools"]
  },
  {
    "id": "lobe-chat",
    "name": "Lobe Chat",
    "version": "v1.26.1",
    "description": "Lobe Chat - an open-source, modern-design AI chat framework.",
    "logo": "lobe-chat.png",
    "links": {
      "github": "https://github.com/lobehub/lobe-chat",
      "website": "https://chat-preview.lobehub.com/",
      "docs": "https://lobehub.com/docs/self-hosting/platform/docker-compose"
    },
    "tags": ["IA", "chat"]
  },
  {
    "id": "peppermint",
    "name": "Peppermint",
    "version": "latest",
    "description": "Peppermint is a modern, open-source API development platform that helps you build, test and document your APIs.",
    "logo": "peppermint.svg",
    "links": {
      "github": "https://github.com/Peppermint-Lab/peppermint",
      "website": "https://peppermint.sh/",
      "docs": "https://docs.peppermint.sh/"
    },
    "tags": ["api", "development", "documentation"]
  },
  {
    "id": "windmill",
    "name": "Windmill",
    "version": "latest",
    "description": "A developer platform to build production-grade workflows and internal apps. Open-source alternative to Airplane, Retool, and GitHub Actions.",
    "logo": "windmill.svg",
    "links": {
      "github": "https://github.com/windmill-labs/windmill",
      "website": "https://www.windmill.dev/",
      "docs": "https://docs.windmill.dev/"
    },
    "tags": ["workflow", "automation", "development"]
  },
  {
    "id": "activepieces",
    "name": "Activepieces",
    "version": "0.35.0",
    "description": "Open-source no-code business automation tool. An alternative to Zapier, Make.com, and Tray.",
    "logo": "activepieces.svg",
    "links": {
      "github": "https://github.com/activepieces/activepieces",
      "website": "https://www.activepieces.com/",
      "docs": "https://www.activepieces.com/docs"
    },
    "tags": ["automation", "workflow", "no-code"]
  },
  {
    "id": "invoiceshelf",
    "name": "InvoiceShelf",
    "version": "latest",
    "description": "InvoiceShelf is a self-hosted open source invoicing system for freelancers and small businesses.",
    "logo": "invoiceshelf.png",
    "links": {
      "github": "https://github.com/InvoiceShelf/invoiceshelf",
      "website": "https://invoiceshelf.com",
      "docs": "https://github.com/InvoiceShelf/invoiceshelf#readme"
    },
    "tags": ["invoice", "business", "finance"]
  },
  {
    "id": "postiz",
    "name": "Postiz",
    "version": "latest",
    "description": "Postiz is a modern, open-source platform for managing and publishing content across multiple channels.",
    "logo": "postiz.png",
    "links": {
      "github": "https://github.com/gitroomhq/postiz",
      "website": "https://postiz.com",
      "docs": "https://docs.postiz.com"
    },
    "tags": ["cms", "content-management", "publishing"]
  },
  {
    "id": "slash",
    "name": "Slash",
    "version": "latest",
    "description": "Slash is a modern, self-hosted bookmarking service and link shortener that helps you organize and share your favorite links.",
    "logo": "slash.png",
    "links": {
      "github": "https://github.com/yourselfhosted/slash",
      "website": "https://github.com/yourselfhosted/slash#readme",
      "docs": "https://github.com/yourselfhosted/slash/wiki"
    },
    "tags": ["bookmarks", "link-shortener", "self-hosted"]
  },
  {
    "id": "discord-tickets",
    "name": "Discord Tickets",
    "version": "4.0.21",
    "description": "An open-source Discord bot for creating and managing support ticket channels.",
    "logo": "discord-tickets.png",
    "links": {
      "github": "https://github.com/discord-tickets/bot",
      "website": "https://discordtickets.app",
      "docs": "https://discordtickets.app/self-hosting/installation/docker/"
    },
    "tags": ["discord", "tickets", "support"]
  },
  {
    "id": "nextcloud-aio",
    "name": "Nextcloud All in One",
    "version": "30.0.2",
    "description": "Nextcloud (AIO) is a self-hosted file storage and sync platform with powerful collaboration capabilities. It integrates Files, Talk, Groupware, Office, Assistant and more into a single platform for remote work and data protection.",
    "logo": "nextcloud-aio.svg",
    "links": {
      "github": "https://github.com/nextcloud/docker",
      "website": "https://nextcloud.com/",
      "docs": "https://docs.nextcloud.com/"
    },
    "tags": ["file-manager", "sync"]
  },
  {
    "id": "blender",
    "name": "Blender",
    "version": "latest",
    "description": "Blender is a free and open-source 3D creation suite. It supports the entire 3D pipeline—modeling, rigging, animation, simulation, rendering, compositing and motion tracking, video editing and 2D animation pipeline.",
    "logo": "blender.svg",
    "links": {
      "github": "https://github.com/linuxserver/docker-blender",
      "website": "https://www.blender.org/",
      "docs": "https://docs.blender.org/"
    },
    "tags": ["3d", "rendering", "animation"]
  },
  {
    "id": "heyform",
    "name": "HeyForm",
    "version": "latest",
    "description": "Allows anyone to create engaging conversational forms for surveys, questionnaires, quizzes, and polls. No coding skills required.",
    "logo": "heyform.svg",
    "links": {
      "github": "https://github.com/heyform/heyform",
      "website": "https://heyform.net",
      "docs": "https://docs.heyform.net"
    },
    "tags": ["form", "builder", "questionnaire", "quiz", "survey"]
  },
  {
    "id": "chatwoot",
    "name": "Chatwoot",
    "version": "v3.14.1",
    "description": "Open-source customer engagement platform that provides a shared inbox for teams, live chat, and omnichannel support.",
    "logo": "chatwoot.svg",
    "links": {
      "github": "https://github.com/chatwoot/chatwoot",
      "website": "https://www.chatwoot.com",
      "docs": "https://www.chatwoot.com/docs"
    },
    "tags": ["support", "chat", "customer-service"]
  },
  {
    "id": "discourse",
    "name": "Discourse",
    "version": "3.3.2",
    "description": "Discourse is a modern forum software for your community. Use it as a mailing list, discussion forum, or long-form chat room.",
    "logo": "discourse.svg",
    "links": {
      "github": "https://github.com/discourse/discourse",
      "website": "https://www.discourse.org/",
      "docs": "https://meta.discourse.org/"
    },
    "tags": ["forum", "community", "discussion"]
  },
  {
    "id": "immich",
    "name": "Immich",
    "version": "v1.121.0",
    "description": "High performance self-hosted photo and video backup solution directly from your mobile phone.",
    "logo": "immich.svg",
    "links": {
      "github": "https://github.com/immich-app/immich",
      "website": "https://immich.app/",
      "docs": "https://immich.app/docs/overview/introduction"
    },
    "tags": ["photos", "videos", "backup", "media"]
  },
  {
    "id": "twenty",
    "name": "Twenty CRM",
    "version": "latest",
    "description": "Twenty is a modern CRM offering a powerful spreadsheet interface and open-source alternative to Salesforce.",
    "logo": "twenty.svg",
    "links": {
      "github": "https://github.com/twentyhq/twenty",
      "website": "https://twenty.com",
      "docs": "https://docs.twenty.com"
    },
    "tags": ["crm", "sales", "business"]
  },
  {
    "id": "yourls",
    "name": "YOURLS",
    "version": "1.9.2",
    "description": "YOURLS (Your Own URL Shortener) is a set of PHP scripts that will allow you to run your own URL shortening service (a la TinyURL or Bitly).",
    "logo": "yourls.svg",
    "links": {
      "github": "https://github.com/YOURLS/YOURLS",
      "website": "https://yourls.org/",
      "docs": "https://yourls.org/#documentation"
    },
    "tags": ["url-shortener", "php"]
  },
  {
    "id": "ryot",
    "name": "Ryot",
    "version": "v7.10",
    "description": "A self-hosted platform for tracking various media types including movies, TV shows, video games, books, audiobooks, and more.",
    "logo": "ryot.png",
    "links": {
      "github": "https://github.com/IgnisDa/ryot",
      "website": "https://ryot.io/",
      "docs": "https://docs.ryot.io/"
    },
    "tags": ["media", "tracking", "self-hosted"]
  },
  {
    "id": "photoprism",
    "name": "Photoprism",
    "version": "latest",
    "description": "PhotoPrism® is an AI-Powered Photos App for the Decentralized Web. It makes use of the latest technologies to tag and find pictures automatically without getting in your way.",
    "logo": "photoprism.svg",
    "links": {
      "github": "https://github.com/photoprism/photoprism",
      "website": "https://www.photoprism.app/",
      "docs": "https://docs.photoprism.app/"
    },
    "tags": ["media", "photos", "self-hosted"]
  },
  {
    "id": "ontime",
    "name": "Ontime",
    "version": "v3.8.0",
    "description": "Ontime is browser-based application that manages event rundowns, scheduliing and cuing",
    "logo": "ontime.png",
    "links": {
      "github": "https://github.com/cpvalente/ontime/",
      "website": "https://getontime.no",
      "docs": "https://docs.getontime.no"
    },
    "tags": ["event"]
  },
  {
    "id": "triggerdotdev",
    "name": "Trigger.dev",
    "version": "v3",
    "description": "Trigger is a platform for building event-driven applications.",
    "logo": "triggerdotdev.svg",
    "links": {
      "github": "https://github.com/triggerdotdev/trigger.dev",
      "website": "https://trigger.dev/",
      "docs": "https://trigger.dev/docs"
    },
    "tags": ["event-driven", "applications"]
  },
  {
    "id": "browserless",
    "name": "Browserless",
    "version": "2.23.0",
    "description": "Browserless allows remote clients to connect and execute headless work, all inside of docker. It supports the standard, unforked Puppeteer and Playwright libraries, as well offering REST-based APIs for common actions like data collection, PDF generation and more.",
    "logo": "browserless.svg",
    "links": {
      "github": "https://github.com/browserless/browserless",
      "website": "https://www.browserless.io/",
      "docs": "https://docs.browserless.io/"
    },
    "tags": ["browser", "automation"]
  },
  {
    "id": "drawio",
    "name": "draw.io",
    "version": "24.7.17",
    "description": "draw.io is a configurable diagramming/whiteboarding visualization application.",
    "logo": "drawio.svg",
    "links": {
      "github": "https://github.com/jgraph/drawio",
      "website": "https://draw.io/",
      "docs": "https://www.drawio.com/doc/"
    },
    "tags": ["drawing", "diagrams"]
  },
  {
    "id": "kimai",
    "name": "Kimai",
    "version": "2.31.0",
    "description": "Kimai is a web-based multi-user time-tracking application. Works great for everyone: freelancers, companies, organizations - everyone can track their times, generate reports, create invoices and do so much more.",
    "logo": "kimai.svg",
    "links": {
      "github": "https://github.com/kimai/kimai",
      "website": "https://www.kimai.org",
      "docs": "https://www.kimai.org/documentation"
    },
    "tags": ["invoice", "business", "finance"]
  },
  {
    "id": "logto",
    "name": "Logto",
    "version": "1.27.0",
    "description": "Logto is an open-source Identity and Access Management (IAM) platform designed to streamline Customer Identity and Access Management (CIAM) and Workforce Identity Management.",
    "logo": "logto.png",
    "links": {
      "github": "https://github.com/logto-io/logto",
      "website": "https://logto.io/",
      "docs": "https://docs.logto.io/introduction"
    },
    "tags": ["identity", "auth"]
  },
  {
    "id": "pocket-id",
    "name": "Pocket ID",
    "version": "0.35.1",
    "description": "A simple and easy-to-use OIDC provider that allows users to authenticate with their passkeys to your services.",
    "logo": "pocket-id.svg",
    "links": {
      "github": "https://github.com/pocket-id/pocket-id",
      "website": "https://pocket-id.org/",
      "docs": "https://pocket-id.org/docs"
    },
    "tags": ["identity", "auth"]
  },
  {
    "id": "penpot",
    "name": "Penpot",
    "version": "2.3.2",
    "description": "Penpot is the web-based open-source design tool that bridges the gap between designers and developers.",
    "logo": "penpot.svg",
    "links": {
      "github": "https://github.com/penpot/penpot",
      "website": "https://penpot.app/",
      "docs": "https://docs.penpot.app/"
    },
    "tags": ["design", "collaboration"]
  },
  {
    "id": "huly",
    "name": "Huly",
    "version": "0.6.377",
    "description": "Huly — All-in-One Project Management Platform (alternative to Linear, Jira, Slack, Notion, Motion)",
    "logo": "huly.svg",
    "links": {
      "github": "https://github.com/hcengineering/huly-selfhost",
      "website": "https://huly.io/",
      "docs": "https://docs.huly.io/"
    },
    "tags": ["project-management", "community", "discussion"]
  },
  {
    "id": "unsend",
    "name": "Unsend",
    "version": "v1.3.2",
    "description": "Open source alternative to Resend,Sendgrid, Postmark etc. ",
    "logo": "unsend.png",
    "links": {
      "github": "https://github.com/unsend-dev/unsend",
      "website": "https://unsend.dev/",
      "docs": "https://docs.unsend.dev/get-started/"
    },
    "tags": ["e-mail", "marketing", "business"]
  },
  {
    "id": "langflow",
    "name": "Langflow",
    "version": "1.1.1",
    "description": "Langflow is a low-code app builder for RAG and multi-agent AI applications. It's Python-based and agnostic to any model, API, or database. ",
    "logo": "langflow.svg",
    "links": {
      "github": "https://github.com/langflow-ai/langflow/tree/main",
      "website": "https://www.langflow.org/",
      "docs": "https://docs.langflow.org/"
    },
    "tags": ["ai"]
  },
  {
    "id": "elastic-search",
    "name": "Elasticsearch",
    "version": "8.10.2",
    "description": "Elasticsearch is an open-source search and analytics engine, used for full-text search and analytics on structured data such as text, web pages, images, and videos.",
    "logo": "elasticsearch.svg",
    "links": {
      "github": "https://github.com/elastic/elasticsearch",
      "website": "https://www.elastic.co/elasticsearch/",
      "docs": "https://docs.elastic.co/elasticsearch/"
    },
    "tags": ["search", "analytics"]
  },
  {
    "id": "onedev",
    "name": "OneDev",
    "version": "11.6.6",
    "description": "Git server with CI/CD, kanban, and packages. Seamless integration. Unparalleled experience.",
    "logo": "onedev.png",
    "links": {
      "github": "https://github.com/theonedev/onedev/",
      "website": "https://onedev.io/",
      "docs": "https://docs.onedev.io/"
    },
    "tags": ["self-hosted", "development"]
  },
  {
    "id": "unifi",
    "name": "Unifi Network",
    "version": "11.6.6",
    "description": "Unifi Network is an open-source enterprise network management platform for wireless networks.",
    "logo": "unifi.webp",
    "links": {
      "github": "https://github.com/ubiquiti",
      "website": "https://www.ui.com/",
      "docs": "https://help.ui.com/hc/en-us/articles/360012282453-Self-Hosting-a-UniFi-Network-Server"
    },
    "tags": ["self-hosted", "networking"]
  },
  {
    "id": "glpi",
    "name": "GLPI Project",
    "version": "10.0.16",
    "description": "The most complete open source service management software",
    "logo": "glpi.webp",
    "links": {
      "github": "https://github.com/glpi-project/glpi",
      "website": "https://glpi-project.org/",
      "docs": "https://glpi-project.org/documentation/"
    },
    "tags": ["self-hosted", "project-management", "management"]
  },
  {
    "id": "checkmate",
    "name": "Checkmate",
    "version": "2.0.1",
    "description": "Checkmate is an open-source, self-hosted tool designed to track and monitor server hardware, uptime, response times, and incidents in real-time with beautiful visualizations.",
    "logo": "checkmate.png",
    "links": {
      "github": "https://github.com/bluewave-labs/checkmate",
      "website": "https://bluewavelabs.ca",
      "docs": "https://bluewavelabs.gitbook.io/checkmate"
    },
    "tags": ["self-hosted", "monitoring", "uptime"]
  },
  {
    "id": "gotenberg",
    "name": "Gotenberg",
    "version": "latest",
    "description": "Gotenberg is a Docker-powered stateless API for PDF files.",
    "logo": "gotenberg.png",
    "links": {
      "github": "https://github.com/gotenberg/gotenberg",
      "website": "https://gotenberg.dev",
      "docs": "https://gotenberg.dev/docs/getting-started/introduction"
    },
    "tags": ["api", "backend", "pdf", "tools"]
  },
  {
    "id": "actualbudget",
    "name": "Actual Budget",
    "version": "latest",
    "description": "A super fast and privacy-focused app for managing your finances.",
    "logo": "actualbudget.png",
    "links": {
      "github": "https://github.com/actualbudget/actual",
      "website": "https://actualbudget.org",
      "docs": "https://actualbudget.org/docs"
    },
    "tags": ["budgeting", "finance", "money"]
  },
  {
    "id": "conduit",
    "name": "Conduit",
    "version": "v0.9.0",
    "description": "Conduit is a simple, fast and reliable chat server powered by Matrix",
    "logo": "conduit.svg",
    "links": {
      "github": "https://gitlab.com/famedly/conduit",
      "website": "https://conduit.rs/",
      "docs": "https://docs.conduit.rs/"
    },
    "tags": ["matrix", "communication"]
  },
  {
    "id": "evolutionapi",
    "name": "Evolution API",
    "version": "v2.1.2",
    "description": "Evolution API is a robust platform dedicated to empowering small businesses with limited resources, going beyond a simple messaging solution via WhatsApp.",
    "logo": "evolutionapi.png",
    "links": {
      "github": "https://github.com/EvolutionAPI/evolution-api",
      "docs": "https://doc.evolution-api.com/v2/en/get-started/introduction",
      "website": "https://evolution-api.com/opensource-whatsapp-api/"
    },
    "tags": ["api", "whatsapp", "messaging"]
  },
  {
    "id": "conduwuit",
    "name": "Conduwuit",
    "version": "latest",
    "description": "Well-maintained, featureful Matrix chat homeserver (fork of Conduit)",
    "logo": "conduwuit.svg",
    "links": {
      "github": "https://github.com/girlbossceo/conduwuit",
      "website": "https://conduwuit.puppyirl.gay",
      "docs": "https://conduwuit.puppyirl.gay/configuration.html"
    },
    "tags": ["backend", "chat", "communication", "matrix", "server"]
  },
  {
    "id": "cloudflared",
    "name": "Cloudflared",
    "version": "latest",
    "description": "A lightweight daemon that securely connects local services to the internet through Cloudflare Tunnel.",
    "logo": "cloudflared.svg",
    "links": {
      "github": "https://github.com/cloudflare/cloudflared",
      "website": "https://developers.cloudflare.com/cloudflare-one/connections/connect-apps/",
      "docs": "https://developers.cloudflare.com/cloudflare-one/connections/connect-apps/install-and-setup/"
    },
    "tags": ["cloud", "networking", "security", "tunnel"]
  },
  {
    "id": "couchdb",
    "name": "CouchDB",
    "version": "latest",
    "description": "CouchDB is a document-oriented NoSQL database that excels at replication and horizontal scaling.",
    "logo": "couchdb.png",
    "links": {
      "github": "https://github.com/apache/couchdb",
      "website": "https://couchdb.apache.org/",
      "docs": "https://docs.couchdb.org/en/stable/"
    },
    "tags": ["database", "storage"]
  },
  {
    "id": "it-tools",
    "name": "IT Tools",
    "version": "latest",
    "description": "A collection of handy online it-tools for developers.",
    "logo": "it-tools.svg",
    "links": {
      "github": "https://github.com/CorentinTh/it-tools",
      "website": "https://it-tools.tech",
      "docs": "https://it-tools.tech/docs"
    },
    "tags": ["developer", "tools"]
  },
  {
    "id": "superset",
    "name": "Superset (Unofficial)",
    "version": "latest",
    "description": "Data visualization and data exploration platform.",
    "logo": "superset.svg",
    "links": {
      "github": "https://github.com/amancevice/docker-superset",
      "website": "https://superset.apache.org",
      "docs": "https://superset.apache.org/docs/intro"
    },
    "tags": ["analytics", "bi", "dashboard", "database", "sql"]
  },
  {
    "id": "glance",
    "name": "Glance",
    "version": "latest",
    "description": "A self-hosted dashboard that puts all your feeds in one place. Features RSS feeds, weather, bookmarks, site monitoring, and more in a minimal, fast interface.",
    "logo": "glance.png",
    "links": {
      "github": "https://github.com/glanceapp/glance",
      "docs": "https://github.com/glanceapp/glance/blob/main/docs/configuration.md",
      "website": "https://glance.app/"
    },
    "tags": ["dashboard", "monitoring", "widgets", "rss"]
  },
  {
    "id": "homarr",
    "name": "Homarr",
    "version": "latest",
    "description": "A sleek, modern dashboard that puts all your apps and services in one place with Docker integration.",
    "logo": "homarr.png",
    "links": {
      "github": "https://github.com/homarr-labs/homarr",
      "docs": "https://homarr.dev/docs/getting-started/installation/docker",
      "website": "https://homarr.dev/"
    },
    "tags": ["dashboard", "monitoring"]
  },
  {
    "id": "erpnext",
    "name": "ERPNext",
    "version": "version-15",
    "description": "100% Open Source and highly customizable ERP software.",
    "logo": "erpnext.svg",
    "links": {
      "github": "https://github.com/frappe/erpnext",
      "docs": "https://docs.frappe.io/erpnext",
      "website": "https://erpnext.com"
    },
    "tags": [
      "erp",
      "accounts",
      "manufacturing",
      "retail",
      "sales",
      "pos",
      "hrms"
    ]
  },
  {
    "id": "maybe",
    "name": "Maybe",
    "version": "latest",
    "description": "Maybe is a self-hosted finance tracking application designed to simplify budgeting and expenses.",
    "logo": "maybe.svg",
    "links": {
      "github": "https://github.com/maybe-finance/maybe",
      "website": "https://maybe.finance/",
      "docs": "https://docs.maybe.finance/"
    },
    "tags": ["finance", "self-hosted"]
  },
  {
    "id": "spacedrive",
    "name": "Spacedrive",
    "version": "latest",
    "description": "Spacedrive is a cross-platform file manager. It connects your devices together to help you organize files from anywhere. powered by a virtual distributed filesystem (VDFS) written in Rust. Organize files across many devices in one place.",
    "links": {
      "github": "https://github.com/spacedriveapp/spacedrive",
      "website": "https://spacedrive.com/",
      "docs": "https://www.spacedrive.com/docs/product/getting-started/introduction"
    },
    "logo": "spacedrive.png",
    "tags": ["file-manager", "vdfs", "storage"]
  },
  {
    "id": "registry",
    "name": "Docker Registry",
    "version": "2",
    "description": "Distribution implementation for storing and distributing of Docker container images and artifacts.",
    "links": {
      "github": "https://github.com/distribution/distribution",
      "website": "https://hub.docker.com/_/registry",
      "docs": "https://distribution.github.io/distribution/"
    },
    "logo": "registry.png",
    "tags": ["registry", "docker", "self-hosted"]
  },
  {
    "id": "alist",
    "name": "AList",
    "version": "v3.41.0",
    "description": "🗂️A file list/WebDAV program that supports multiple storages, powered by Gin and Solidjs.",
    "logo": "alist.svg",
    "links": {
      "github": "https://github.com/AlistGo/alist",
      "website": "https://alist.nn.ci",
      "docs": "https://alist.nn.ci/guide/install/docker.html"
    },
    "tags": ["file", "webdav", "storage"]
  },
  {
    "id": "answer",
    "name": "Answer",
    "version": "v1.4.1",
    "description": "Answer is an open-source Q&A platform for building a self-hosted question-and-answer service.",
    "logo": "answer.png",
    "links": {
      "github": "https://github.com/apache/answer",
      "website": "https://answer.apache.org/",
      "docs": "https://answer.apache.org/docs"
    },
    "tags": ["q&a", "self-hosted"]
  },
  {
    "id": "shlink",
    "name": "Shlink",
    "version": "stable",
    "description": "URL shortener that can be used to serve shortened URLs under your own domain.",
    "logo": "shlink.svg",
    "links": {
      "github": "https://github.com/shlinkio/shlink",
      "website": "https://shlink.io",
      "docs": "https://shlink.io/documentation"
    },
    "tags": ["sharing", "shortener", "url"]
  },
  {
    "id": "frappe-hr",
    "name": "Frappe HR",
    "version": "version-15",
    "description": "Feature rich HR & Payroll software. 100% FOSS and customizable.",
    "logo": "frappe-hr.svg",
    "links": {
      "github": "https://github.com/frappe/hrms",
      "docs": "https://docs.frappe.io/hr",
      "website": "https://frappe.io/hr"
    },
    "tags": [
      "hrms",
      "payroll",
      "leaves",
      "expenses",
      "attendance",
      "performace"
    ]
  },
  {
    "id": "formbricks",
    "name": "Formbricks",
    "version": "v3.1.3",
    "description": "Formbricks is an open-source survey and form platform for collecting user data.",
    "logo": "formbricks.png",
    "links": {
      "github": "https://github.com/formbricks/formbricks",
      "website": "https://formbricks.com/",
      "docs": "https://formbricks.com/docs"
    },
    "tags": ["forms", "analytics"]
  },
  {
    "id": "trilium",
    "name": "Trilium",
    "description": "Trilium Notes is a hierarchical note taking application with focus on building large personal knowledge bases.",
    "logo": "trilium.png",
    "version": "latest",
    "links": {
      "github": "https://github.com/zadam/trilium",
      "website": "https://github.com/zadam/trilium",
      "docs": "https://github.com/zadam/trilium/wiki/"
    },
    "tags": ["self-hosted", "productivity", "personal-use"]
  },
  {
    "id": "convex",
    "name": "Convex",
    "version": "latest",
    "description": "Convex is an open-source reactive database designed to make life easy for web app developers.",
    "logo": "convex.svg",
    "links": {
      "github": "https://github.com/get-convex/convex",
      "website": "https://www.convex.dev/",
      "docs": "https://www.convex.dev/docs"
    },
    "tags": ["backend", "database", "api"]
  },
  {
    "id": "wikijs",
    "name": "Wiki.js",
    "version": "2.5",
    "description": "The most powerful and extensible open source Wiki software.",
    "logo": "wikijs.svg",
    "links": {
      "github": "https://github.com/requarks/wiki",
      "website": "https://js.wiki/",
      "docs": "https://docs.requarks.io/"
    },
    "tags": ["knowledge-base", "self-hosted", "documentation"]
  },
  {
    "id": "otterwiki",
    "name": "Otter Wiki",
    "version": "2",
    "description": "An Otter Wiki is a simple, lightweight, and fast wiki engine built with Python and Flask. It provides a user-friendly interface for creating and managing wiki content with markdown support.",
    "logo": "otterwiki.png",
    "links": {
      "github": "https://github.com/redimp/otterwiki",
      "website": "https://otterwiki.com/",
      "docs": "https://github.com/redimp/otterwiki/wiki"
    },
    "tags": ["wiki", "documentation", "knowledge-base", "markdown"]
  },
  {
    "id": "lowcoder",
    "name": "Lowcoder",
    "version": "2.6.4",
    "description": "Rapid business App Builder for Everyone",
    "logo": "lowcoder.png",
    "links": {
      "github": "https://github.com/lowcoder-org/lowcoder",
      "website": "https://www.lowcoder.cloud/",
      "docs": "https://docs.lowcoder.cloud/lowcoder-documentation"
    },
    "tags": ["low-code", "no-code", "development"]
  },
  {
    "id": "backrest",
    "name": "Backrest",
    "version": "1.6.0",
    "description": "Backrest is a web-based backup solution powered by restic, offering an intuitive WebUI for easy repository management, snapshot browsing, and file restoration. It runs in the background, automating snapshot scheduling and repository maintenance. Built with Go, Backrest is a lightweight standalone binary with restic as its only dependency. It provides a secure and user-friendly way to manage backups while still allowing direct access to the restic CLI for advanced operations.",
    "links": {
      "github": "https://github.com/garethgeorge/backrest",
      "website": "https://garethgeorge.github.io/backrest",
      "docs": "https://garethgeorge.github.io/backrest/introduction/getting-started"
    },
    "logo": "backrest.svg",
    "tags": ["backup"]
  },
  {
    "id": "blinko",
    "name": "Blinko",
    "version": "latest",
    "description": "Blinko is a modern web application for managing and organizing your digital content and workflows.",
    "logo": "blinko.svg",
    "links": {
      "github": "https://github.com/blinkospace/blinko",
      "website": "https://blinko.space/",
      "docs": "https://docs.blinko.space/"
    },
    "tags": ["productivity", "organization", "workflow", "nextjs"]
  },
  {
    "id": "pgadmin",
    "name": "pgAdmin",
    "version": "8.3",
    "description": "pgAdmin is the most popular and feature rich Open Source administration and development platform for PostgreSQL, the most advanced Open Source database in the world.",
    "links": {
      "github": "https://github.com/pgadmin-org/pgadmin4",
      "website": "https://www.pgadmin.org/",
      "docs": "https://www.pgadmin.org/docs/"
    },
    "logo": "pgadmin.webp",
    "tags": ["database", "postgres", "admin"]
  },
  {
    "id": "ackee",
    "name": "Ackee",
    "version": "latest",
    "description": "Ackee is a self-hosted analytics tool for your website.",
    "logo": "logo.png",
    "links": {
      "github": "https://github.com/electerious/Ackee",
      "website": "https://ackee.electerious.com/",
      "docs": "https://docs.ackee.electerious.com/"
    },
    "tags": ["analytics", "self-hosted"]
  },
  {
    "id": "adguardhome",
    "name": "AdGuard Home",
    "version": "latest",
    "description": "AdGuard Home is a comprehensive solution designed to enhance your online browsing experience by eliminating all kinds of ads, from annoying banners and pop-ups to intrusive video ads. It provides privacy protection, browsing security, and parental control features while maintaining website functionality.",
    "logo": "logo.svg",
    "links": {
      "github": "https://github.com/AdguardTeam/AdGuardHome",
      "website": "https://adguard.com",
      "docs": "https://github.com/AdguardTeam/AdGuardHome/wiki"
    },
    "tags": ["privacy", "security", "dns", "ad-blocking"]
  },
  {
    "id": "adminer",
    "name": "Adminer",
    "version": "4.8.1",
    "description": "Adminer is a comprehensive database management tool that supports MySQL, MariaDB, PostgreSQL, SQLite, MS SQL, Oracle, Elasticsearch, MongoDB and others. It provides a clean interface for efficient database operations, with strong security features and extensive customization options.",
    "logo": "logo.svg",
    "links": {
      "github": "https://github.com/vrana/adminer",
      "website": "https://www.adminer.org/",
      "docs": "https://www.adminer.org/en/plugins/"
    },
    "tags": ["databases", "developer-tools", "mysql", "postgresql"]
  },
  {
    "id": "affinepro",
    "name": "Affine Pro",
    "version": "stable-780dd83",
    "description": "Affine Pro is a modern, self-hosted platform designed for collaborative content creation and project management. It offers an intuitive interface, seamless real-time collaboration, and powerful tools for organizing tasks, notes, and ideas.",
    "logo": "logo.png",
    "links": {
      "github": "https://github.com/toeverything/Affine",
      "website": "https://affine.pro/",
      "docs": "https://affine.pro/docs"
    },
    "tags": [
      "collaboration",
      "self-hosted",
      "productivity",
      "project-management"
    ]
  },
  {
    "id": "alltube",
    "name": "AllTube",
    "version": "latest",
    "description": "AllTube Download is an application designed to facilitate the downloading of videos from YouTube and other video sites. It provides an HTML GUI for youtube-dl with video conversion capabilities and JSON API support.",
    "logo": "logo.png",
    "links": {
      "github": "https://github.com/Rudloff/alltube",
      "website": "https://github.com/Rudloff/alltube",
      "docs": "https://github.com/Rudloff/alltube/wiki"
    },
    "tags": ["media", "video", "downloader"]
  },
  {
    "id": "ampache",
    "name": "Ampache",
    "version": "latest",
    "description": "Ampache is a web-based audio/video streaming application and file manager allowing you to access your music & videos from anywhere, using almost any internet enabled device.",
    "logo": "logo.png",
    "links": {
      "github": "https://github.com/ampache/ampache",
      "website": "http://ampache.org/",
      "docs": "https://github.com/ampache/ampache/wiki"
    },
    "tags": ["media", "music", "streaming"]
  },
  {
    "id": "anythingllm",
    "name": "AnythingLLM",
    "version": "latest",
    "description": "AnythingLLM is a private, self-hosted, and local document chatbot platform that allows you to chat with your documents using various LLM providers.",
    "logo": "logo.png",
    "links": {
      "github": "https://github.com/Mintplex-Labs/anything-llm",
      "website": "https://useanything.com",
      "docs": "https://github.com/Mintplex-Labs/anything-llm/tree/master/docs"
    },
    "tags": ["ai", "llm", "chatbot"]
  },
  {
    "id": "apprise-api",
    "name": "Apprise API",
    "version": "latest",
    "description": "Apprise API provides a simple interface for sending notifications to almost all of the most popular notification services available to us today.",
    "logo": "logo.png",
    "links": {
      "github": "https://github.com/caronc/apprise-api",
      "website": "https://github.com/caronc/apprise-api",
      "docs": "https://github.com/caronc/apprise-api/wiki"
    },
    "tags": ["notifications", "api"]
  },
  {
    "id": "arangodb",
    "name": "ArangoDB",
    "version": "latest",
    "description": "ArangoDB is a native multi-model database with flexible data models for documents, graphs, and key-values. Build high performance applications using a convenient SQL-like query language or JavaScript extensions.",
    "logo": "logo.png",
    "links": {
      "github": "https://github.com/arangodb/arangodb",
      "website": "https://www.arangodb.com/",
      "docs": "https://www.arangodb.com/docs/"
    },
    "tags": ["database", "graph-database", "nosql"]
  },
  {
    "id": "anonupload",
    "name": "AnonUpload",
    "version": "1",
    "description": "AnonUpload is a secure, anonymous file sharing application that does not require a database. It is built with privacy as a priority, ensuring that the direct filename used is not displayed.",
    "logo": "logo.png",
    "links": {
      "github": "https://github.com/supernova3339/anonupload",
      "docs": "https://github.com/Supernova3339/anonupload/blob/main/env.md",
      "website": "https://anonupload.com/"
    },
    "tags": ["file-sharing", "privacy"]
  },
  {
    "id": "argilla",
    "name": "Argilla",
    "version": "latest",
    "description": "Argilla is a robust platform designed to help engineers and data scientists streamline the management of machine learning data workflows. It simplifies tasks like data labeling, annotation, and quality control.",
    "logo": "logo.svg",
    "links": {
      "github": "https://github.com/argilla-io/argilla",
      "website": "https://www.argilla.io/",
      "docs": "https://docs.argilla.io/"
    },
    "tags": ["machine-learning", "data-labeling", "ai"]
  },
  {
    "id": "audiobookshelf",
    "name": "Audiobookshelf",
    "version": "2.19.4",
    "description": "Audiobookshelf is a self-hosted server designed to manage and play your audiobooks and podcasts. It works best when you have an organized directory structure.",
    "logo": "logo.png",
    "links": {
      "github": "https://github.com/advplyr/audiobookshelf",
      "website": "https://www.audiobookshelf.org",
      "docs": "https://www.audiobookshelf.org/docs"
    },
    "tags": ["media", "audiobooks", "podcasts"]
  },
  {
    "id": "authorizer",
    "name": "Authorizer",
    "version": "1.4.4",
    "description": "Authorizer is a powerful tool designed to simplify the process of user authentication and authorization in your applications. It allows you to build secure apps 10x faster with its low code tool and low-cost deployment.",
    "logo": "logo.png",
    "links": {
      "github": "https://github.com/authorizerdev/authorizer",
      "website": "https://authorizer.dev",
      "docs": "https://docs.authorizer.dev/"
    },
    "tags": ["authentication", "authorization", "security"]
  },
  {
    "id": "automatisch",
    "name": "Automatisch",
    "version": "2.0",
    "description": "Automatisch is a powerful, self-hosted workflow automation tool designed for connecting your apps and automating repetitive tasks. With Automatisch, you can create workflows to sync data, send notifications, and perform various actions seamlessly across different services.",
    "logo": "logo.png",
    "links": {
      "github": "https://github.com/automatisch/automatisch",
      "website": "https://automatisch.io/docs",
      "docs": "https://automatisch.io/docs"
    },
    "tags": ["automation", "workflow", "integration"]
  },
  {
    "id": "babybuddy",
    "name": "BabyBuddy",
    "version": "2.7.0",
    "description": "BabyBuddy is a comprehensive, user-friendly platform designed to help parents and caregivers manage essential details about their child's growth and development. It provides tools for tracking feedings, sleep schedules, diaper changes, and milestones.",
    "logo": "logo.png",
    "links": {
      "github": "https://github.com/babybuddy/babybuddy",
      "website": "https://babybuddy.app",
      "docs": "https://docs.babybuddy.app"
    },
    "tags": ["parenting", "tracking", "family"]
  },
  {
    "id": "baikal",
    "name": "Baikal",
    "version": "nginx-php8.2",
    "description": "Baikal is a lightweight, self-hosted CalDAV and CardDAV server that enables users to manage calendars and contacts efficiently. It provides a simple and effective solution for syncing and sharing events, tasks, and address books across multiple devices.",
    "logo": "logo.png",
    "links": {
      "website": "https://sabre.io/baikal/",
      "github": "https://sabre.io/baikal/",
      "docs": "https://sabre.io/baikal/install/"
    },
    "tags": ["calendar", "contacts", "caldav", "carddav"]
  },
  {
    "id": "barrage",
    "name": "Barrage",
    "version": "0.3.0",
    "description": "Barrage is a minimalistic Deluge WebUI app with full mobile support. It features a responsive mobile-first design, allowing you to manage your torrents with ease from any device.",
    "logo": "logo.png",
    "links": {
      "github": "https://github.com/maulik9898/barrage",
      "website": "https://github.com/maulik9898/barrage",
      "docs": "https://github.com/maulik9898/barrage/blob/main/README.md"
    },
    "tags": ["torrents", "deluge", "mobile"]
  },
  {
    "id": "bazarr",
    "name": "Bazarr",
    "version": "latest",
    "description": "Bazarr is a companion application to Sonarr and Radarr that manages and downloads subtitles based on your requirements.",
    "logo": "logo.png",
    "links": {
      "github": "https://github.com/morpheus65535/bazarr",
      "website": "https://www.bazarr.media/",
      "docs": "https://www.bazarr.media/docs"
    },
    "tags": ["subtitles", "sonarr", "radarr"]
  },
  {
    "id": "beszel",
    "name": "Beszel",
    "version": "0.10.2",
    "description": "A lightweight server monitoring hub with historical data, docker stats, and alerts.",
    "logo": "logo.svg",
    "links": {
      "github": "https://github.com/henrygd/beszel",
      "website": "https://beszel.dev",
      "docs": "https://beszel.dev/guide/getting-started"
    },
    "tags": ["monitoring", "docker", "alerts"]
  },
  {
    "id": "bytestash",
    "name": "ByteStash",
    "version": "latest",
    "description": "ByteStash is a self-hosted file storage solution that allows you to store and share files with ease. It provides a simple and effective solution for storing and accessing files from anywhere.",
    "logo": "logo.png",
    "links": {
      "github": "https://github.com/bytestash/bytestash",
      "website": "https://bytestash.com",
      "docs": "https://bytestash.com/docs"
    },
    "tags": ["file-storage", "self-hosted"]
  },
  {
    "id": "bookstack",
    "name": "BookStack",
    "version": "24.12.1",
    "description": "BookStack is a self-hosted platform for creating beautiful, feature-rich documentation sites.",
    "logo": "logo.svg",
    "links": {
      "github": "https://github.com/BookStackApp/BookStack",
      "website": "https://www.bookstackapp.com",
      "docs": "https://www.bookstackapp.com/docs"
    },
    "tags": ["documentation", "self-hosted"]
  },
  {
    "id": "bytebase",
    "name": "Bytebase",
    "version": "latest",
    "description": "Bytebase is a database management tool that allows you to manage your databases with ease. It provides a simple and effective solution for managing your databases from anywhere.",
    "logo": "image.png",
    "links": {
      "github": "https://github.com/bytebase/bytebase",
      "website": "https://www.bytebase.com",
      "docs": "https://www.bytebase.com/docs"
    },
    "tags": ["database", "self-hosted"]
  },
  {
    "id": "botpress",
    "name": "Botpress",
    "version": "latest",
    "description": "Botpress is a platform for building conversational AI agents. It provides a simple and effective solution for building conversational AI agents from anywhere.",
    "logo": "logo.png",
    "links": {
      "github": "https://github.com/botpress/botpress",
      "website": "https://botpress.com",
      "docs": "https://botpress.com/docs"
    },
    "tags": ["ai", "self-hosted"]
  },
  {
    "id": "calibre",
    "name": "Calibre",
    "version": "7.26.0",
    "description": "Calibre is a comprehensive e-book management tool designed to organize, convert, and read your e-book collection. It supports most of the major e-book formats and is compatible with various e-book reader devices.",
    "logo": "logo.png",
    "links": {
      "github": "https://github.com/kovidgoyal/calibre",
      "website": "https://calibre-ebook.com/",
      "docs": "https://manual.calibre-ebook.com/"
    },
    "tags": ["Documents", "E-Commerce"]
  },
  {
    "id": "carbone",
    "name": "Carbone",
    "version": "4.25.5",
    "description": "Carbone is a high-performance, self-hosted document generation engine. It allows you to generate reports, invoices, and documents in various formats (e.g., PDF, DOCX, XLSX) using JSON data and template-based rendering.",
    "logo": "logo.png",
    "links": {
      "github": "https://github.com/carboneio/carbone",
      "website": "https://carbone.io/",
      "docs": "https://carbone.io/documentation/design/overview/getting-started.html"
    },
    "tags": ["Document Generation", "Automation", "Reporting", "Productivity"]
  },
  {
    "id": "casdoor",
    "name": "Casdoor",
    "version": "latest",
    "description": "An open-source UI-first Identity and Access Management (IAM) / Single-Sign-On (SSO) platform with web UI supporting OAuth 2.0, OIDC, SAML, CAS, LDAP, SCIM, WebAuthn, TOTP, MFA, and more.",
    "logo": "casdoor.png",
    "links": {
      "github": "https://github.com/casdoor/casdoor",
      "website": "https://casdoor.org/",
      "docs": "https://casdoor.org/docs/overview"
    },
    "tags": [
      "authentication",
      "authorization",
      "oauth2",
      "oidc",
      "sso",
      "saml",
      "identity-management",
      "access-management",
      "security"
    ]
  },
  {
    "id": "changedetection",
    "name": "Change Detection",
    "version": "0.49",
    "description": "Changedetection.io is an intelligent tool designed to monitor changes on websites. Perfect for smart shoppers, data journalists, research engineers, data scientists, and security researchers.",
    "logo": "logo.png",
    "links": {
      "github": "https://github.com/dgtlmoon/changedetection.io",
      "website": "https://changedetection.io",
      "docs": "https://github.com/dgtlmoon/changedetection.io/wiki"
    },
    "tags": ["Monitoring", "Data", "Notifications"]
  },
  {
    "id": "chevereto",
    "name": "Chevereto",
    "version": "4",
    "description": "Chevereto is a powerful, self-hosted image and video hosting platform designed for individuals, communities, and businesses. It allows users to upload, organize, and share media effortlessly.",
    "logo": "logo.png",
    "links": {
      "github": "https://github.com/chevereto/chevereto",
      "website": "https://chevereto.com/",
      "docs": "https://v4-docs.chevereto.com/"
    },
    "tags": [
      "Image Hosting",
      "File Management",
      "Open Source",
      "Multi-User",
      "Private Albums"
    ]
  },
  {
    "id": "chiefonboarding",
    "name": "Chief-Onboarding",
    "version": "v2.2.5",
    "description": "Chief-Onboarding is a comprehensive, self-hosted onboarding and employee management platform designed for businesses to streamline their onboarding processes.",
    "logo": "logo.png",
    "links": {
      "github": "https://github.com/chiefonboarding/chiefonboarding",
      "website": "https://demo.chiefonboarding.com/",
      "docs": "https://docs.chiefonboarding.com/"
    },
    "tags": [
      "Employee Onboarding",
      "HR Management",
      "Task Tracking",
      "Role-Based Access",
      "Document Management"
    ]
  },
  {
    "id": "classicpress",
    "name": "ClassicPress",
    "version": "php8.3-apache",
    "description": "ClassicPress is a community-led open source content management system for creators. It is a fork of WordPress 6.2 that preserves the TinyMCE classic editor as the default option.",
    "logo": "logo.png",
    "links": {
      "github": "https://github.com/ClassicPress/",
      "website": "https://www.classicpress.net/",
      "docs": "https://docs.classicpress.net/"
    },
    "tags": ["cms", "wordpress", "content-management"]
  },
  {
    "id": "cloud9",
    "name": "Cloud9",
    "version": "1.29.2",
    "description": "Cloud9 is a cloud-based integrated development environment (IDE) designed for developers to code, build, and debug applications collaboratively in real time.",
    "logo": "logo.png",
    "links": {
      "github": "https://github.com/c9",
      "website": "https://aws.amazon.com/cloud9/",
      "docs": "https://docs.aws.amazon.com/cloud9/"
    },
    "tags": ["ide", "development", "cloud"]
  },
  {
    "id": "cloudcommander",
    "name": "Cloud Commander",
    "version": "18.5.1",
    "description": "Cloud Commander is a file manager for the web. It includes a command-line console and a text editor. Cloud Commander helps you manage your server and work with files, directories and programs in a web browser.",
    "logo": "logo.png",
    "links": {
      "github": "https://github.com/coderaiser/cloudcmd",
      "website": "https://cloudcmd.io",
      "docs": "https://cloudcmd.io/#install"
    },
    "tags": ["file-manager", "web-based", "console"]
  },
  {
    "id": "cockpit",
    "name": "Cockpit",
    "version": "core-2.11.0",
    "description": "Cockpit is a headless content platform designed to streamline the creation, connection, and delivery of content for creators, marketers, and developers. It is built with an API-first approach, enabling limitless digital solutions.",
    "logo": "logo.png",
    "links": {
      "github": "https://github.com/Cockpit-HQ",
      "website": "https://getcockpit.com",
      "docs": "https://getcockpit.com/documentation"
    },
    "tags": ["cms", "content-management", "api"]
  },
  {
    "id": "chromium",
    "name": "Chromium",
    "version": "5f5dd27e-ls102",
    "description": "Chromium is an open-source browser project that is designed to provide a safer, faster, and more stable way for all users to experience the web in a containerized environment.",
    "logo": "logo.png",
    "links": {
      "github": "https://github.com/linuxserver/docker-chromium",
      "docs": "https://docs.linuxserver.io/images/docker-chromium",
      "website": "https://docs.linuxserver.io/images/docker-chromium"
    },
    "tags": ["browser", "development", "web"]
  },
  {
    "id": "codex-docs",
    "name": "CodeX Docs",
    "version": "v2.2",
    "description": "CodeX is a comprehensive platform that brings together passionate engineers, designers, and specialists to create high-quality open-source projects. It includes Editor.js, Hawk.so, CodeX Notes, and more.",
    "logo": "logo.svg",
    "links": {
      "github": "https://github.com/codex-team/codex.docs",
      "website": "https://codex.so",
      "docs": "https://docs.codex.so"
    },
    "tags": ["documentation", "development", "collaboration"]
  },
  {
    "id": "colanode",
    "name": "Colanode Server",
    "version": "v0.1.6",
    "description": "Open-source and local-first Slack and Notion alternative that puts you in control of your data",
    "logo": "logo.svg",
    "links": {
      "github": "https://github.com/colanode/colanode",
      "website": "https://colanode.com",
      "docs": "https://colanode.com/docs/"
    },
    "tags": ["documentation", "knowledge-base", "collaboration"]
  },
  {
    "id": "collabora-office",
    "name": "Collabora Office",
    "version": "latest",
    "description": "Collabora Online is a powerful, flexible, and secure online office suite designed to break free from vendor lock-in and put you in full control of your documents.",
    "logo": "logo.svg",
    "links": {
      "github": "https://github.com/CollaboraOnline",
      "website": "https://collaboraonline.com",
      "docs": "https://sdk.collaboraonline.com/docs"
    },
    "tags": ["office", "documents", "collaboration"]
  },
  {
    "id": "confluence",
    "name": "Confluence",
    "version": "8.6",
    "description": "Confluence is a powerful team collaboration and knowledge-sharing tool. It allows you to create, organize, and collaborate on content in a centralized space. Designed for project management, documentation, and team communication, Confluence helps streamline workflows and enhances productivity.",
    "links": {
      "website": "https://confluence.atlassian.com",
      "docs": "https://confluence.atlassian.com/doc/confluence-documentation-135922.html",
      "github": "https://confluence.atlassian.com"
    },
    "logo": "logo.svg",
    "tags": [
      "collaboration",
      "documentation",
      "productivity",
      "project-management"
    ]
  },
  {
    "id": "commento",
    "name": "Commento",
    "version": "v1.8.0",
    "description": "Commento is a comments widget designed to enhance the interaction on your website. It allows your readers to contribute to the discussion by upvoting comments that add value and downvoting those that don't. The widget supports markdown formatting and provides moderation tools to manage conversations.",
    "links": {
      "website": "https://commento.io/",
      "docs": "https://commento.io/",
      "github": "https://github.com/souramoo/commentoplusplus"
    },
    "logo": "logo.png",
    "tags": ["comments", "discussion", "website"]
  },
  {
    "id": "commentoplusplus",
    "name": "Commento++",
    "version": "v1.8.7",
    "description": "Commento++ is a free, open-source application designed to provide a fast, lightweight comments box that you can embed in your static website. It offers features like Markdown support, Disqus import, voting, automated spam detection, moderation tools, sticky comments, thread locking, and OAuth login.",
    "links": {
      "website": "https://commento.io/",
      "docs": "https://commento.io/",
      "github": "https://github.com/souramoo/commentoplusplus"
    },
    "logo": "logo.png",
    "tags": ["comments", "website", "open-source"]
  },
  {
    "id": "coralproject",
    "name": "Coral",
    "version": "9.7.0",
    "description": "Coral is a revolutionary commenting platform designed to enhance website interactions. It features smart technology for meaningful discussions, journalist identification, moderation tools with AI support, and complete data control without ads or trackers. Used by major news sites worldwide.",
    "links": {
      "website": "https://coralproject.net/",
      "docs": "https://docs.coralproject.net/",
      "github": "https://github.com/coralproject/talk"
    },
    "logo": "logo.png",
    "tags": ["communication", "community", "privacy"]
  },
  {
    "id": "rsshub",
    "name": "RSSHub",
    "version": "1.0.0",
    "description": "RSSHub is the world's largest RSS network, consisting of over 5,000 global instances.RSSHub delivers millions of contents aggregated from all kinds of sources, our vibrant open source community is ensuring the deliver of RSSHub's new routes, new features and bug fixes.",
    "logo": "rsshub.png",
    "links": {
      "github": "https://github.com/DIYgod/RSSHub",
      "website": "https://rsshub.app/",
      "docs": "https://docs.rsshub.app/"
    },
    "tags": ["rss", "api", "self-hosted"]
  },
  {
    "id": "tailscale-exitnode",
    "name": "Tailscale Exit nodes",
    "version": "1.0.0",
    "description": "Tailscale ExitNode is a feature that lets you route your internet traffic through a specific device in your Tailscale network.",
    "logo": "tailscale-exitnode.svg",
    "links": {
      "github": "https://github.com/tailscale-dev/docker-guide-code-examples",
      "website": "https://tailscale.com/",
      "docs": "https://tailscale.com/kb/1408/quick-guide-exit-nodes"
    },
    "tags": ["network"]
  },
  {
    "id": "homebridge",
    "name": "Homebridge",
    "version": "latest",
    "description": "Bringing HomeKit support where there is none. Homebridge allows you to integrate with smart home devices that do not natively support HomeKit.",
    "logo": "homebridge.svg",
    "links": {
      "github": "https://github.com/homebridge/homebridge",
      "website": "https://homebridge.io/",
      "docs": "https://github.com/homebridge/homebridge/wiki"
    },
    "tags": ["iot", "homekit", "internet-of-things", "self-hosted", "server"]
  },
  {
    "id": "homeassistant",
    "name": "Home Assistant",
    "version": "stable",
    "description": "Open source home automation that puts local control and privacy first.",
    "logo": "homeassistant.svg",
    "links": {
      "github": "https://github.com/home-assistant/core",
      "website": "https://www.home-assistant.io/",
      "docs": "https://www.home-assistant.io/getting-started/onboarding/"
    },
    "tags": [
      "iot",
      "home-automation",
      "internet-of-things",
      "self-hosted",
      "server"
    ]
  },
  {
    "id": "tooljet",
    "name": "Tooljet",
    "version": "ee-lts-latest",
    "description": "Tooljet is an open-source low-code platform that allows you to build internal tools quickly and efficiently. It provides a user-friendly interface for creating applications without extensive coding knowledge.",
    "logo": "logo.png",
    "links": {
      "github": "https://github.com/ToolJet/ToolJet",
      "website": "https://tooljet.ai/",
      "docs": "https://docs.tooljet.ai/"
    },
    "tags": ["file-sync", "file-sharing", "self-hosted"]
  },
  {
    "id": "onetimesecret",
    "name": "One Time Secret",
    "version": "latest",
    "description": "Share sensitive information securely with self-destructing links that are only viewable once.",
    "logo": "onetimesecret.svg",
    "links": {
      "github": "https://github.com/onetimesecret/onetimesecret",
      "website": "https://onetimesecret.com",
      "docs": "https://docs.onetimesecret.com"
    },
    "tags": ["auth", "password", "secret", "secure"]
  },
  {
    "id": "bugsink",
    "name": "Bugsink",
    "version": "v1.4.2",
    "description": "Bugsink is a self-hosted Error Tracker. Built to self-host; Sentry-SDK compatible; Scalable and reliable",
    "logo": "bugsink.png",
    "links": {
      "github": "https://github.com/bugsink/bugsink/",
      "website": "https://www.bugsink.com/",
      "docs": "https://www.bugsink.com/docs/"
    },
    "tags": ["hosting", "self-hosted", "development"]
  },
  {
    "id": "bolt.diy",
    "name": "bolt.diy",
    "version": "latest",
    "description": "Prompt, run, edit, and deploy full-stack web applications using any LLM you want!",
    "logo": "logo.jpg",
    "links": {
      "github": "https://github.com/stackblitz-labs/bolt.diy",
      "website": "https://stackblitz-labs.github.io/bolt.diy/",
      "docs": "https://stackblitz-labs.github.io/bolt.diy/"
    },
    "tags": ["ai", "self-hosted", "development", "chatbot", "ide", "llm"]
  },
  {
    "id": "qdrant",
    "name": "Qdrant",
    "version": "latest",
    "description": "An open-source vector database designed for high-performance similarity search and storage of embeddings.",
    "logo": "qdrant.svg",
    "links": {
      "github": "https://github.com/qdrant/qdrant",
      "website": "https://qdrant.tech/",
      "docs": "https://qdrant.tech/documentation/"
    },
    "tags": ["vector-db", "database", "search"]
  },
  {
    "id": "trmnl-byos-laravel",
    "name": "TRMNL BYOS Laravel",
    "version": "0.3.2",
    "description": "TRMNL BYOS Laravel is a self-hosted application to manage TRMNL e-ink devices.",
    "logo": "byos-laravel.svg",
    "links": {
      "github": "https://github.com/usetrmnl/byos_laravel",
      "website": "https://docs.usetrmnl.com/go/diy/byos",
      "docs": "https://github.com/usetrmnl/byos_laravel/blob/main/README.md"
    },
    "tags": ["e-ink"]
  },
  {
    "id": "chibisafe",
    "name": "Chibisafe",
    "version": "latest",
    "description": "A beautiful and performant vault to save all your files in the cloud.",
    "logo": "chibisafe.svg",
    "links": {
      "github": "https://github.com/chibisafe/chibisafe",
      "website": "https://chibisafe.app",
      "docs": "https://chibisafe.app/docs/intro"
    },
    "tags": ["media system", "storage", "file-sharing"]
  },
  {
    "id": "rybbit",
    "name": "Rybbit",
    "version": "v1.2.0",
    "description": "Open-source and privacy-friendly alternative to Google Analytics that is 10x more intuitive",
    "logo": "rybbit.png",
    "links": {
      "github": "https://github.com/rybbit-io/rybbit",
      "website": "https://rybbit.io",
      "docs": "https://www.rybbit.io/docs"
    },
    "tags": ["analytics"]
  },
  {
    "id": "seafile",
    "name": "Seafile",
    "version": "12.0-latest",
    "description": "Open source cloud storage system for file sync, share and document collaboration",
    "logo": "seafile.svg",
    "links": {
      "github": "https://github.com/haiwen/seafile",
      "website": "https://seafile.com",
      "docs": "https://manual.seafile.com/12.0"
    },
    "tags": ["file-manager", "file-sharing", "storage"]
  },
  {
    "id": "flagsmith",
    "name": "Flagsmith",
    "version": "2.177.1",
    "description": "Flagsmith is an open-source feature flagging and remote config service.",
    "logo": "flagsmith.png",
    "links": {
      "github": "https://github.com/Flagsmith/flagsmith",
      "website": "https://www.flagsmith.com/",
      "docs": "https://docs.flagsmith.com/"
    },
    "tags": [
      "feature-flag",
      "feature-management",
      "feature-toggle",
      "remote-configuration"
    ]
  },
  {
    "id": "docuseal",
    "name": "Docuseal",
    "version": "latest",
    "description": "Docuseal is a self-hosted document management system.",
    "logo": "docuseal.png",
    "links": {
      "github": "https://github.com/docusealco/docuseal",
      "website": "https://www.docuseal.com/",
      "docs": "https://www.docuseal.com/"
    },
    "tags": ["document-signing"]
  },
  {
    "id": "kutt",
    "name": "Kutt",
    "version": "latest",
    "description": "Kutt is a modern URL shortener with support for custom domains. Create and edit links, view statistics, manage users, and more.",
    "logo": "kutt.png",
    "links": {
      "github": "https://github.com/thedevs-network/kutt",
      "website": "https://kutt.it",
      "docs": "https://github.com/thedevs-network/kutt#kuttit"
    },
    "tags": ["link-shortener", "link-sharing"]
  },
  {
    "id": "palmr",
    "name": "Palmr",
    "version": "latest",
    "description": "Palmr the open-source, self-hosted alternative to WeTransfer. Share files securely, without tracking or limitations.",
    "logo": "palmr.png",
    "links": {
      "github": "https://github.com/kyantech/Palmr",
      "website": "https://palmr.kyantech.com.br/",
      "docs": "https://palmr.kyantech.com.br/docs/3.0-beta"
    },
    "tags": ["file-sharing", "self-hosted", "open-source"]
  },
  {
    "id": "karakeep",
    "name": "KaraKeep",
    "version": "0.25.0",
    "description": "A self-hostable bookmark-everything app (links, notes and images) with AI-based automatic tagging and full text search. Previously known as Hoarder.",
    "logo": "karakeep.svg",
    "links": {
      "github": "https://github.com/karakeep-app/karakeep",
      "website": "https://karakeep.app/",
      "docs": "https://github.com/karakeep-app/karakeep/tree/main/docs"
    },
    "tags": [
      "bookmarks",
      "bookmark-manager",
      "self-hosted",
      "ai",
      "search",
      "notes",
      "productivity"
    ]
  },
  {
    "id": "freshrss",
    "name": "FreshRSS",
    "version": "latest",
    "description": "A free, self-hostable RSS and Atom feed aggregator. Lightweight, easy to work with, powerful, and customizable with themes and extensions.",
    "logo": "freshrss.svg",
    "links": {
      "github": "https://github.com/FreshRSS/FreshRSS",
      "website": "https://freshrss.org/",
      "docs": "https://freshrss.github.io/FreshRSS/"
    },
    "tags": [
      "rss",
      "feed-reader",
      "news",
      "self-hosted",
      "aggregator",
      "reader"
    ]
  },
  {
    "id": "movary",
    "name": "Movary",
    "version": "0.66.2",
    "description": "Self-hosted web app to track, rate and explore your movie watch history. Offers detailed statistics, third-party integrations for platforms like Trakt, Letterboxd, Netflix, and automated play tracking for Plex, Jellyfin, Emby or Kodi.",
    "logo": "movary.png",
    "links": {
      "github": "https://github.com/leepeuker/movary",
      "website": "https://movary.org/",
      "docs": "https://movary.org/docs/",
      "demo": "https://demo.movary.org/"
    },
    "tags": [
      "movies",
      "movie-tracker",
      "self-hosted",
      "plex",
      "jellyfin",
      "emby",
      "kodi",
      "trakt",
      "letterboxd",
      "netflix",
      "tmdb",
      "statistics",
      "rating"
    ]
  },
  {
    "id": "go-whatsapp-web-multidevice",
    "name": "WhatsApp API Multi Device Version",
    "version": "latest",
    "description": "WhatsApp API Multi Device Version the open-source, self-hosted whatsapp api. Send a chat, image and voice note with your own server.",
    "logo": "go-whatsapp-web-multidevice.svg",
    "links": {
      "github": "https://github.com/aldinokemal/go-whatsapp-web-multidevice",
      "website": "https://github.com/aldinokemal/go-whatsapp-web-multidevice",
      "docs": "https://github.com/aldinokemal/go-whatsapp-web-multidevice"
    },
    "tags": ["whatsapp", "self-hosted", "open-source", "api"]
  },
  {
    "id": "rabbitmq",
    "name": "RabbitMQ",
    "version": "4.1-management",
    "description": "RabbitMQ is an open source multi-protocol messaging broker.",
    "logo": "rabbitmq.svg",
    "links": {
      "github": "https://github.com/rabbitmq/rabbitmq-server",
      "website": "https://www.rabbitmq.com/",
      "docs": "https://www.rabbitmq.com/documentation.html"
    },
    "tags": ["message-broker", "queue", "rabbitmq"]
  },
  {
    "id": "zitadel",
    "name": "Zitadel",
    "version": "latest",
    "description": "Open-source identity and access management platform with multi-tenancy, OpenID Connect, SAML, and OAuth 2.0 support.",
    "logo": "zitadel.png",
    "links": {
      "github": "https://github.com/zitadel/zitadel",
      "website": "https://zitadel.com/",
      "docs": "https://zitadel.com/docs/"
    },
    "tags": [
      "identity",
      "authentication",
      "authorization",
      "iam",
      "security",
      "oauth",
      "openid-connect",
      "saml",
      "multi-tenant"
    ]
  },
  {
    "id": "cyberchef",
    "name": "CyberChef",
    "version": "latest",
    "description": "CyberChef is a web application for encryption, encoding, compression, and data analysis, developed by GCHQ.",
    "logo": "cyberchef.svg",
    "links": {
      "github": "https://github.com/gchq/CyberChef",
      "website": "https://gchq.github.io/CyberChef/",
      "docs": "https://github.com/gchq/CyberChef/wiki"
    },
    "tags": ["security", "encryption", "data-analysis"]
  },
  {
    "id": "filestash",
    "name": "Filestash",
    "version": "latest",
    "description": "Filestash is the enterprise-grade file manager connecting your storage with your identity provider and authorisations.",
    "logo": "filestash.svg",
    "links": {
      "github": "https://github.com/mickael-kerjean/filestash",
      "website": "https://www.filestash.app/",
      "docs": "https://www.filestash.app/docs/"
    },
    "tags": ["file-manager", "document-editor", "self-hosted"]
  },
  {
    "id": "mazanoke",
    "name": "MAZANOKE",
    "version": "latest",
    "description": "MAZANOKE is a modern, self-hosted image hosting and sharing platform. Upload, organize, and share your images with a clean and intuitive interface.",
    "logo": "mazanoke.svg",
    "links": {
      "github": "https://github.com/civilblur/mazanoke",
      "website": "https://github.com/civilblur/mazanoke",
      "docs": "https://github.com/civilblur/mazanoke"
    },
    "tags": ["image-hosting", "file-sharing", "self-hosted", "media", "gallery"]
  },
  {
    "id": "searxng",
    "name": "SearXNG",
    "version": "latest",
    "description": "SearXNG is a privacy-respecting, hackable metasearch engine that aggregates results from various search engines without tracking users.",
    "logo": "searxng.png",
    "links": {
      "github": "https://github.com/searxng/searxng",
      "website": "https://searxng.github.io/",
      "docs": "https://docs.searxng.github.io/"
    },
    "tags": [
      "search-engine",
      "metasearch",
      "privacy",
      "self-hosted",
      "aggregator"
    ]
  }
]<|MERGE_RESOLUTION|>--- conflicted
+++ resolved
@@ -13,7 +13,6 @@
     "tags": ["database", "postgres", "self-hosted", "server"]
   },
   {
-<<<<<<< HEAD
     "id": "capso",
     "name": "Cap.so",
     "version": "latest",
@@ -25,7 +24,8 @@
     },
     "logo": "capso.png",
     "tags": ["web", "s3", "mysql", "development", "self-hosted"]
-=======
+},
+{
     "id": "authentik",
     "name": "Authentik",
     "version": "2025.6.3",
@@ -45,7 +45,6 @@
       "oauth2",
       "self-hosted"
     ]
->>>>>>> 1723abe7
   },
   {
     "id": "freescout",
