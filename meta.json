--- conflicted
+++ resolved
@@ -3974,9 +3974,6 @@
       "website": "https://openpanel.dev/",
       "docs": "https://openpanel.dev/docs"
     },
-<<<<<<< HEAD
-    "tags": ["analytics"]
-=======
     "tags": [
       "analytics"
     ]
@@ -4085,6 +4082,5 @@
       "docs": "https://statping-ng.github.io/install.html"
     },
     "tags": ["monitoring", "status-page"]
->>>>>>> b318df51
   }
 ]
