[
  {
    "id": "autobase",
    "name": "Autobase",
    "version": "2.3.0",
    "description": "Autobase for PostgreSQL® is an open-source alternative to cloud-managed databases (DBaaS) such as Amazon RDS, Google Cloud SQL, Azure Database, and more.",
    "links": {
      "github": "https://github.com/vitabaks/autobase",
      "website": "https://autobase.tech/",
      "docs": "https://autobase.tech/docs"
    },
    "logo": "autobase.svg",
    "tags": [
      "database",
      "postgres",
      "automation",
      "self-hosted",
      "dbaas"
    ]
  },
  {
    "id": "authelia",
    "name": "Authelia",
    "version": "latest",
    "description": "The Single Sign-On Multi-Factor portal for web apps. An open-source authentication and authorization server providing 2FA and SSO via web portal.",
    "logo": "authelia.png",
    "links": {
      "github": "https://github.com/authelia/authelia",
      "website": "https://www.authelia.com/",
      "docs": "https://www.authelia.com/overview/prologue/introduction/"
    },
    "tags": [
      "authentication",
      "authorization",
      "2fa",
      "sso",
      "security",
      "reverse-proxy",
      "ldap"
    ]
  },
  {
    "id": "capso",
    "name": "Cap.so",
    "version": "latest",
    "description": "Cap.so is a platform for web and desktop applications with MySQL and S3 storage. It provides a complete development environment with database and file storage capabilities.",
    "links": {
      "github": "https://github.com/CapSoftware/Cap",
      "website": "https://cap.so/",
      "docs": "https://cap.so/docs/"
    },
    "logo": "capso.png",
    "tags": [
      "web",
      "s3",
      "mysql",
      "development",
      "self-hosted"
    ]
  },
  {
    "id": "authentik",
    "name": "Authentik",
    "version": "2025.6.3",
    "description": "Authentik is an open-source Identity Provider for authentication and authorization. It provides a comprehensive solution for managing user authentication, authorization, and identity federation with support for SAML, OAuth2, OIDC, and more.",
    "links": {
      "github": "https://github.com/goauthentik/authentik",
      "website": "https://goauthentik.io/",
      "docs": "https://goauthentik.io/docs/"
    },
    "logo": "authentik.svg",
    "tags": [
      "authentication",
      "identity",
      "sso",
      "oidc",
      "saml",
      "oauth2",
      "self-hosted"
    ]
  },
  {
    "id": "freescout",
    "name": "FreeScout",
    "version": "latest",
    "description": "FreeScout is a free open source help desk and shared inbox system. It's a self-hosted alternative to HelpScout, Zendesk, and similar services that allows you to manage customer communications through email and a clean web interface. FreeScout makes it easy to organize support requests, track customer conversations, and collaborate with your team.",
    "links": {
      "github": "https://github.com/freescout-helpdesk/freescout",
      "website": "https://freescout.net/",
      "docs": "https://github.com/freescout-helpdesk/freescout/wiki/Installation-Guide"
    },
    "logo": "freescout.svg",
    "tags": [
      "helpdesk",
      "support",
      "email",
      "customer-service",
      "self-hosted"
    ]
  },
  {
    "id": "openresty-manager",
    "name": "OpenResty Manager",
    "version": "1.2.0",
    "description": "The easiest using, powerful and beautiful OpenResty Manager (Nginx Enhanced Version) , open source alternative to OpenResty Edge, which can enable you to easily reverse proxy your websites with security running at home or internet, including Access Control, HTTP Flood Protection, Free SSL, without having to know too much about OpenResty or Let's Encrypt.",
    "links": {
      "github": "https://github.com/Safe3/openresty-manager",
      "website": "https://om.uusec.com/",
      "docs": "https://github.com/Safe3/openresty-manager"
    },
    "logo": "logo.svg",
    "tags": [
      "web",
      "proxy",
      "security",
      "self-hosted",
      "openresty",
      "nginx"
    ]
  },
  {
    "id": "appwrite",
    "name": "Appwrite",
    "version": "1.6.1",
    "description": "Appwrite is an end-to-end backend server for Web, Mobile, Native, or Backend apps. Appwrite abstracts the complexity and repetitiveness required to build a modern backend API from scratch and allows you to build secure apps faster.\nUsing Appwrite, you can easily integrate your app with user authentication and multiple sign-in methods, a database for storing and querying users and team data, storage and file management, image manipulation, Cloud Functions, messaging, and more services.",
    "links": {
      "github": "https://github.com/appwrite/appwrite",
      "website": "https://appwrite.io/",
      "docs": "https://appwrite.io/docs"
    },
    "logo": "appwrite.svg",
    "tags": [
      "database",
      "firebase",
      "postgres"
    ]
  },
  {
    "id": "outline",
    "name": "Outline",
    "version": "0.82.0",
    "description": "Outline is a self-hosted knowledge base and documentation platform that allows you to build and manage your own knowledge base applications.",
    "links": {
      "github": "https://github.com/outline/outline",
      "website": "https://getoutline.com/",
      "docs": "https://docs.getoutline.com/s/guide"
    },
    "logo": "outline.png",
    "tags": [
      "documentation",
      "knowledge-base",
      "self-hosted"
    ]
  },
  {
    "id": "supabase",
    "name": "SupaBase",
    "version": "1.25.04 / dokploy >= 0.22.5",
    "description": "The open source Firebase alternative. Supabase gives you a dedicated Postgres database to build your web, mobile, and AI applications. This require at least version 0.22.5 of dokploy.",
    "links": {
      "github": "https://github.com/supabase/supabase",
      "website": "https://supabase.com/",
      "docs": "https://supabase.com/docs/guides/self-hosting"
    },
    "logo": "supabase.svg",
    "tags": [
      "database",
      "firebase",
      "postgres"
    ],
    "dokploy_version": ">=0.22.5"
  },
  {
    "id": "pre0.22.5-supabase",
    "name": "SupaBase",
    "version": "1.25.04 / dokploy < 0.22.5",
    "description": "The open source Firebase alternative. Supabase gives you a dedicated Postgres database to build your web, mobile, and AI applications. This is for dokploy version < 0.22.5.",
    "links": {
      "github": "https://github.com/supabase/supabase",
      "website": "https://supabase.com/",
      "docs": "https://supabase.com/docs/guides/self-hosting"
    },
    "logo": "supabase.svg",
    "tags": [
      "database",
      "firebase",
      "postgres"
    ],
    "dokploy_version": "<0.22.5"
  },
  {
    "id": "pocketbase",
    "name": "PocketBase",
    "description": "Open Source backend in 1 file",
    "version": "v0.28.0",
    "logo": "logo.svg",
    "links": {
      "github": "https://github.com/pocketbase/pocketbase",
      "website": "https://pocketbase.io/",
      "docs": "https://pocketbase.io/docs/"
    },
    "tags": [
      "backend",
      "database",
      "api"
    ]
  },
  {
    "id": "plausible",
    "name": "Plausible",
    "version": "v2.1.5",
    "description": "Plausible is a open source, self-hosted web analytics platform that lets you track website traffic and user behavior.",
    "logo": "logo.svg",
    "links": {
      "github": "https://github.com/plausible/plausible",
      "website": "https://plausible.io/",
      "docs": "https://plausible.io/docs"
    },
    "tags": [
      "analytics"
    ]
  },
  {
    "id": "calcom",
    "name": "Calcom",
    "version": "v2.7.6",
    "description": "Calcom is a open source alternative to Calendly that allows to create scheduling and booking services.",
    "links": {
      "github": "https://github.com/calcom/cal.com",
      "website": "https://cal.com/",
      "docs": "https://cal.com/docs"
    },
    "logo": "calcom.jpg",
    "tags": [
      "scheduling",
      "booking"
    ]
  },
  {
    "id": "grafana",
    "name": "Grafana",
    "version": "9.5.20",
    "description": "Grafana is an open source platform for data visualization and monitoring.",
    "logo": "grafana.svg",
    "links": {
      "github": "https://github.com/grafana/grafana",
      "website": "https://grafana.com/",
      "docs": "https://grafana.com/docs/"
    },
    "tags": [
      "monitoring"
    ]
  },
  {
    "id": "stalwart",
    "name": "Stalwart",
    "version": "latest",
    "description": "Stalwart Mail Server is an open-source mail server solution with JMAP, IMAP4, POP3, and SMTP support and a wide range of modern features. It is written in Rust and designed to be secure, fast, robust and scalable.",
    "logo": "stalwart.svg",
    "links": {
      "github": "https://github.com/stalwartlabs/mail-server",
      "website": "https://stalw.art/",
      "docs": "https://stalw.art/docs/"
    },
    "tags": [
      "email",
      "smtp",
      "jmap",
      "imap4",
      "pop3",
      "self-hosted",
      "mail-server"
    ]
  },
  {
    "id": "datalens",
    "name": "DataLens",
    "version": "1.23.0",
    "description": "A modern, scalable business intelligence and data visualization system.",
    "logo": "datalens.svg",
    "links": {
      "github": "https://github.com/datalens-tech/datalens",
      "website": "https://datalens.tech/",
      "docs": "https://datalens.tech/docs/"
    },
    "tags": [
      "analytics",
      "self-hosted",
      "bi",
      "monitoring"
    ]
  },
  {
    "id": "directus",
    "name": "Directus",
    "version": "11.0.2",
    "description": "Directus is an open source headless CMS that provides an API-first solution for building custom backends.",
    "logo": "directus.jpg",
    "links": {
      "github": "https://github.com/directus/directus",
      "website": "https://directus.io/",
      "docs": "https://docs.directus.io/"
    },
    "tags": [
      "cms"
    ]
  },
  {
    "id": "baserow",
    "name": "Baserow",
    "version": "1.25.2",
    "description": "Baserow is an open source database management tool that allows you to create and manage databases.",
    "logo": "baserow.webp",
    "links": {
      "github": "https://github.com/Baserow/baserow",
      "website": "https://baserow.io/",
      "docs": "https://baserow.io/docs/index"
    },
    "tags": [
      "database"
    ]
  },
  {
    "id": "budibase",
    "name": "Budibase",
    "version": "3.5.3",
    "description": "Budibase is an open-source low-code platform that saves engineers 100s of hours building forms, portals, and approval apps, securely.",
    "logo": "budibase.svg",
    "links": {
      "github": "https://github.com/Budibase/budibase",
      "website": "https://budibase.com/",
      "docs": "https://docs.budibase.com/docs/"
    },
    "tags": [
      "database",
      "low-code",
      "nocode",
      "applications"
    ]
  },
  {
    "id": "forgejo",
    "name": "Forgejo",
    "version": "10",
    "description": "Forgejo is a self-hosted lightweight software forge. Easy to install and low maintenance, it just does the job",
    "logo": "forgejo.svg",
    "links": {
      "github": "https://codeberg.org/forgejo/forgejo",
      "website": "https://forgejo.org/",
      "docs": "https://forgejo.org/docs/latest/"
    },
    "tags": [
      "self-hosted",
      "storage"
    ]
  },
  {
    "id": "gitlab-ce",
    "name": "GitLab CE",
    "version": "latest",
    "description": "GitLab Community Edition is a free and open source platform for managing Git repositories, CI/CD pipelines, and project management.",
    "logo": "gitlab-ce.svg",
    "links": {
      "github": "https://gitlab.com/gitlab-org/gitlab-ce",
      "website": "https://gitlab.com/",
      "docs": "https://docs.gitlab.com/ee/"
    },
    "tags": [
      "git",
      "ci-cd",
      "version-control",
      "project-management"
    ]
  },
  {
    "id": "ghost",
    "name": "Ghost",
    "version": "6.0.0",
    "description": "Ghost is a free and open source, professional publishing platform built on a modern Node.js technology stack.",
    "logo": "ghost.jpeg",
    "links": {
      "github": "https://github.com/TryGhost/Ghost",
      "website": "https://ghost.org/",
      "docs": "https://ghost.org/docs/"
    },
    "tags": [
      "cms"
    ]
  },
  {
    "id": "lodestone",
    "name": "Lodestone",
    "version": "0.5.1",
    "description": "A free, open source server hosting tool for Minecraft and other multiplayers games.",
    "logo": "lodestone.png",
    "links": {
      "github": "https://github.com/Lodestone-Team/lodestone",
      "website": "https://lodestone.cc",
      "docs": "https://github.com/Lodestone-Team/lodestone/wiki"
    },
    "tags": [
      "minecraft",
      "hosting",
      "server"
    ]
  },
  {
    "id": "dragonfly-db",
    "name": "Dragonfly",
    "version": "1.28.1",
    "description": "Dragonfly is a drop-in Redis replacement that is designed for heavy data workloads running on modern cloud hardware.",
    "logo": "dragonfly-db.png",
    "links": {
      "github": "https://github.com/dragonflydb/dragonfly",
      "website": "https://www.dragonflydb.io/",
      "docs": "https://www.dragonflydb.io/docs"
    },
    "tags": [
      "database",
      "redis"
    ]
  },
  {
    "id": "stack-auth",
    "name": "Stack Auth",
    "version": "latest",
    "description": "Open-source Auth0/Clerk alternative. Stack Auth is a free and open source authentication tool that allows you to authenticate your users.",
    "logo": "stack-auth.png",
    "links": {
      "github": "https://github.com/stack-auth/stack-auth",
      "website": "https://stack-auth.com/",
      "docs": "https://docs.stack-auth.com/next/overview"
    },
    "tags": [
      "authentication",
      "auth",
      "authorization"
    ]
  },
  {
    "id": "uptime-kuma",
    "name": "Uptime Kuma",
    "version": "1.23.15",
    "description": "Uptime Kuma is a free and open source monitoring tool that allows you to monitor your websites and applications.",
    "logo": "uptime-kuma.png",
    "links": {
      "github": "https://github.com/louislam/uptime-kuma",
      "website": "https://uptime.kuma.pet/",
      "docs": "https://github.com/louislam/uptime-kuma/wiki"
    },
    "tags": [
      "monitoring"
    ]
  },
  {
    "id": "n8n",
    "name": "n8n",
    "version": "1.104.0",
    "description": "n8n is an open source low-code platform for automating workflows and integrations.",
    "logo": "n8n.png",
    "links": {
      "github": "https://github.com/n8n-io/n8n",
      "website": "https://n8n.io/",
      "docs": "https://docs.n8n.io/"
    },
    "tags": [
      "automation"
    ]
  },
  {
    "id": "kestra",
    "name": "Kestra",
    "version": "latest",
    "description": "Unified Orchestration Platform to Simplify Business-Critical Workflows and Govern them as Code and from the UI.",
    "logo": "kestra.svg",
    "links": {
      "github": "https://github.com/kestra-io/kestra",
      "website": "https://kestra.io",
      "docs": "https://kestra.io/docs"
    },
    "tags": [
      "automation"
    ]
  },
  {
    "id": "wordpress",
    "name": "Wordpress",
    "version": "latest",
    "description": "Wordpress is a free and open source content management system (CMS) for publishing and managing websites.",
    "logo": "wordpress.png",
    "links": {
      "github": "https://github.com/WordPress/WordPress",
      "website": "https://wordpress.org/",
      "docs": "https://wordpress.org/documentation/"
    },
    "tags": [
      "cms"
    ]
  },
  {
    "id": "odoo",
    "name": "Odoo",
    "version": "16.0",
    "description": "Odoo is a free and open source business management software that helps you manage your company's operations.",
    "logo": "odoo.png",
    "links": {
      "github": "https://github.com/odoo/odoo",
      "website": "https://odoo.com/",
      "docs": "https://www.odoo.com/documentation/"
    },
    "tags": [
      "cms"
    ]
  },
  {
    "id": "appsmith",
    "name": "Appsmith",
    "version": "v1.29",
    "description": "Appsmith is a free and open source platform for building internal tools and applications.",
    "logo": "appsmith.png",
    "links": {
      "github": "https://github.com/appsmithorg/appsmith",
      "website": "https://appsmith.com/",
      "docs": "https://docs.appsmith.com/"
    },
    "tags": [
      "cms"
    ]
  },
  {
    "id": "excalidraw",
    "name": "Excalidraw",
    "version": "latest",
    "description": "Excalidraw is a free and open source online diagramming tool that lets you easily create and share beautiful diagrams.",
    "logo": "excalidraw.jpg",
    "links": {
      "github": "https://github.com/excalidraw/excalidraw",
      "website": "https://excalidraw.com/",
      "docs": "https://docs.excalidraw.com/"
    },
    "tags": [
      "drawing"
    ]
  },
  {
    "id": "documenso",
    "name": "Documenso",
    "version": "v1.5.6",
    "description": "Documenso is the open source alternative to DocuSign for signing documents digitally",
    "links": {
      "github": "https://github.com/documenso/documenso",
      "website": "https://documenso.com/",
      "docs": "https://documenso.com/docs"
    },
    "logo": "documenso.png",
    "tags": [
      "document-signing"
    ]
  },
  {
    "id": "nocodb",
    "name": "NocoDB",
    "version": "0.257.2",
    "description": "NocoDB is an opensource Airtable alternative that turns any MySQL, PostgreSQL, SQL Server, SQLite & MariaDB into a smart spreadsheet.",
    "links": {
      "github": "https://github.com/nocodb/nocodb",
      "website": "https://nocodb.com/",
      "docs": "https://docs.nocodb.com/"
    },
    "logo": "nocodb.png",
    "tags": [
      "database",
      "spreadsheet",
      "low-code",
      "nocode"
    ]
  },
  {
    "id": "meilisearch",
    "name": "Meilisearch",
    "version": "v1.8.3",
    "description": "Meilisearch is a free and open-source search engine that allows you to easily add search functionality to your web applications.",
    "logo": "meilisearch.png",
    "links": {
      "github": "https://github.com/meilisearch/meilisearch",
      "website": "https://www.meilisearch.com/",
      "docs": "https://docs.meilisearch.com/"
    },
    "tags": [
      "search"
    ]
  },
  {
    "id": "mattermost",
    "name": "Mattermost",
    "version": "10.6.1",
    "description": "A single point of collaboration. Designed specifically for digital operations.",
    "logo": "mattermost.png",
    "links": {
      "github": "https://github.com/mattermost/mattermost",
      "website": "https://mattermost.com/",
      "docs": "https://docs.mattermost.com/"
    },
    "tags": [
      "chat",
      "self-hosted"
    ]
  },
  {
    "id": "phpmyadmin",
    "name": "Phpmyadmin",
    "version": "5.2.1",
    "description": "Phpmyadmin is a free and open-source web interface for MySQL and MariaDB that allows you to manage your databases.",
    "logo": "phpmyadmin.png",
    "links": {
      "github": "https://github.com/phpmyadmin/phpmyadmin",
      "website": "https://www.phpmyadmin.net/",
      "docs": "https://www.phpmyadmin.net/docs/"
    },
    "tags": [
      "database"
    ]
  },
  {
    "id": "rocketchat",
    "name": "Rocketchat",
    "version": "6.9.2",
    "description": "Rocket.Chat is a free and open-source web chat platform that allows you to build and manage your own chat applications.",
    "logo": "rocketchat.png",
    "links": {
      "github": "https://github.com/RocketChat/Rocket.Chat",
      "website": "https://rocket.chat/",
      "docs": "https://rocket.chat/docs/"
    },
    "tags": [
      "chat"
    ]
  },
  {
    "id": "minio",
    "name": "Minio",
    "description": "Minio is an open source object storage server compatible with Amazon S3 cloud storage service.",
    "logo": "minio.png",
    "version": "latest",
    "links": {
      "github": "https://github.com/minio/minio",
      "website": "https://minio.io/",
      "docs": "https://docs.minio.io/"
    },
    "tags": [
      "storage"
    ]
  },
  {
    "id": "metabase",
    "name": "Metabase",
    "version": "v0.50.8",
    "description": "Metabase is an open source business intelligence tool that allows you to ask questions and visualize data.",
    "logo": "metabase.png",
    "links": {
      "github": "https://github.com/metabase/metabase",
      "website": "https://www.metabase.com/",
      "docs": "https://www.metabase.com/docs/"
    },
    "tags": [
      "database",
      "dashboard"
    ]
  },
  {
    "id": "glitchtip",
    "name": "Glitchtip",
    "version": "v4.0",
    "description": "Glitchtip is simple, open source error tracking",
    "logo": "glitchtip.png",
    "links": {
      "github": "https://gitlab.com/glitchtip/",
      "website": "https://glitchtip.com/",
      "docs": "https://glitchtip.com/documentation"
    },
    "tags": [
      "hosting"
    ]
  },
  {
    "id": "open-webui",
    "name": "Open WebUI",
    "version": "v0.3.7",
    "description": "Open WebUI is a free and open source chatgpt alternative. Open WebUI is an extensible, feature-rich, and user-friendly self-hosted WebUI designed to operate entirely offline. It supports various LLM runners, including Ollama and OpenAI-compatible APIs. The template include ollama and webui services.",
    "logo": "open-webui.png",
    "links": {
      "github": "https://github.com/open-webui/open-webui",
      "website": "https://openwebui.com/",
      "docs": "https://docs.openwebui.com/"
    },
    "tags": [
      "chat"
    ]
  },
  {
    "id": "mailpit",
    "name": "Mailpit",
    "version": "v1.22.3",
    "description": "Mailpit is a tiny, self-contained, and secure email & SMTP testing tool with API for developers.",
    "logo": "mailpit.svg",
    "links": {
      "github": "https://github.com/axllent/mailpit",
      "website": "https://mailpit.axllent.org/",
      "docs": "https://mailpit.axllent.org/docs/"
    },
    "tags": [
      "email",
      "smtp"
    ]
  },
  {
    "id": "listmonk",
    "name": "Listmonk",
    "version": "v3.0.0",
    "description": "High performance, self-hosted, newsletter and mailing list manager with a modern dashboard.",
    "logo": "listmonk.png",
    "links": {
      "github": "https://github.com/knadh/listmonk",
      "website": "https://listmonk.app/",
      "docs": "https://listmonk.app/docs/"
    },
    "tags": [
      "email",
      "newsletter",
      "mailing-list"
    ]
  },
  {
    "id": "doublezero",
    "name": "Double Zero",
    "version": "v0.2.1",
    "description": "00 is a self hostable SES dashboard for sending and monitoring emails with AWS",
    "logo": "doublezero.svg",
    "links": {
      "github": "https://github.com/technomancy-dev/00",
      "website": "https://www.double-zero.cloud/",
      "docs": "https://github.com/technomancy-dev/00"
    },
    "tags": [
      "email"
    ]
  },
  {
    "id": "umami",
    "name": "Umami",
    "version": "v2.16.1",
    "description": "Umami is a simple, fast, privacy-focused alternative to Google Analytics.",
    "logo": "umami.png",
    "links": {
      "github": "https://github.com/umami-software/umami",
      "website": "https://umami.is",
      "docs": "https://umami.is/docs"
    },
    "tags": [
      "analytics"
    ]
  },
  {
    "id": "jellyfin",
    "name": "jellyfin",
    "version": "v10.9.7",
    "description": "Jellyfin is a Free Software Media System that puts you in control of managing and streaming your media. ",
    "logo": "jellyfin.svg",
    "links": {
      "github": "https://github.com/jellyfin/jellyfin",
      "website": "https://jellyfin.org/",
      "docs": "https://jellyfin.org/docs/"
    },
    "tags": [
      "media system"
    ]
  },
  {
    "id": "teable",
    "name": "teable",
    "version": "v1.3.1-alpha-build.460",
    "description": "Teable is a Super fast, Real-time, Professional, Developer friendly, No-code database built on Postgres. It uses a simple, spreadsheet-like interface to create complex enterprise-level database applications. Unlock efficient app development with no-code, free from the hurdles of data security and scalability.",
    "logo": "teable.png",
    "links": {
      "github": "https://github.com/teableio/teable",
      "website": "https://teable.io/",
      "docs": "https://help.teable.io/"
    },
    "tags": [
      "database",
      "spreadsheet",
      "low-code",
      "nocode"
    ]
  },
  {
    "id": "zipline",
    "name": "Zipline",
    "version": "v3.7.9",
    "description": "A ShareX/file upload server that is easy to use, packed with features, and with an easy setup!",
    "logo": "zipline.png",
    "links": {
      "github": "https://github.com/diced/zipline",
      "website": "https://zipline.diced.sh/",
      "docs": "https://zipline.diced.sh/docs/"
    },
    "tags": [
      "media system",
      "storage"
    ]
  },
  {
    "id": "soketi",
    "name": "Soketi",
    "version": "v1.6.1-16",
    "description": "Soketi is your simple, fast, and resilient open-source WebSockets server.",
    "logo": "soketi.png",
    "links": {
      "github": "https://github.com/soketi/soketi",
      "website": "https://soketi.app/",
      "docs": "https://docs.soketi.app/"
    },
    "tags": [
      "chat"
    ]
  },
  {
    "id": "aptabase",
    "name": "Aptabase",
    "version": "v1.0.0",
    "description": "Aptabase is a self-hosted web analytics platform that lets you track website traffic and user behavior.",
    "logo": "aptabase.svg",
    "links": {
      "github": "https://github.com/aptabase/aptabase",
      "website": "https://aptabase.com/",
      "docs": "https://github.com/aptabase/aptabase/blob/main/README.md"
    },
    "tags": [
      "analytics",
      "self-hosted"
    ]
  },
  {
    "id": "typebot",
    "name": "Typebot",
    "version": "2.27.0",
    "description": "Typebot is an open-source chatbot builder platform.",
    "logo": "typebot.svg",
    "links": {
      "github": "https://github.com/baptisteArno/typebot.io",
      "website": "https://typebot.io/",
      "docs": "https://docs.typebot.io/get-started/introduction"
    },
    "tags": [
      "chatbot",
      "builder",
      "open-source"
    ]
  },
  {
    "id": "typecho",
    "name": "Typecho",
    "version": "stable",
    "description": "Typecho 是一个轻量级的开源博客程序，基于 PHP 开发，支持多种数据库，简洁而强大。",
    "logo": "typecho.png",
    "links": {
      "github": "https://github.com/typecho/typecho",
      "website": "https://typecho.org/",
      "docs": "http://docs.typecho.org"
    },
    "tags": [
      "blog",
      "cms",
      "php"
    ]
  },
  {
    "id": "gitea",
    "name": "Gitea",
    "version": "1.22.3",
    "description": "Git with a cup of tea! Painless self-hosted all-in-one software development service, including Git hosting, code review, team collaboration, package registry and CI/CD.",
    "logo": "gitea.png",
    "links": {
      "github": "https://github.com/go-gitea/gitea.git",
      "website": "https://gitea.com/",
      "docs": "https://docs.gitea.com/installation/install-with-docker"
    },
    "tags": [
      "self-hosted",
      "storage"
    ]
  },
  {
    "id": "gitea-mirror",
    "name": "Gitea Mirror",
    "version": "v2.11.2",
    "description": "Gitea Mirror is a modern web app for automatically mirroring repositories from GitHub to your self-hosted Gitea instance. It features a user-friendly interface to sync public, private, or starred GitHub repos, mirror entire organizations with structure preservation, and optionally mirror issues and labels. The application includes smart filtering, detailed logs, and scheduled automatic mirroring.",
    "logo": "gitea-mirror.png",
    "links": {
      "github": "https://github.com/arunavo4/gitea-mirror",
      "website": "https://github.com/arunavo4/gitea-mirror",
      "docs": "https://github.com/arunavo4/gitea-mirror#readme"
    },
    "tags": [
      "git",
      "mirror",
      "github",
      "gitea",
      "self-hosted",
      "automation"
    ]
  },
  {
    "id": "roundcube",
    "name": "Roundcube",
    "version": "1.6.9",
    "description": "Free and open source webmail software for the masses, written in PHP.",
    "logo": "roundcube.svg",
    "links": {
      "github": "https://github.com/roundcube/roundcubemail",
      "website": "https://roundcube.net/",
      "docs": "https://roundcube.net/about/"
    },
    "tags": [
      "self-hosted",
      "email",
      "webmail"
    ]
  },
  {
    "id": "filebrowser",
    "name": "File Browser",
    "version": "2.31.2",
    "description": "Filebrowser is a standalone file manager for uploading, deleting, previewing, renaming, and editing files, with support for multiple users, each with their own directory.",
    "logo": "filebrowser.svg",
    "links": {
      "github": "https://github.com/filebrowser/filebrowser",
      "website": "https://filebrowser.org/",
      "docs": "https://filebrowser.org/"
    },
    "tags": [
      "file-manager",
      "storage"
    ]
  },
  {
    "id": "focalboard",
    "name": "Focalboard",
    "version": "8.0.0",
    "description": "Open source project management for technical teams",
    "logo": "focalboard.png",
    "links": {
      "github": "https://github.com/sysblok/focalboard",
      "website": "https://focalboard.com",
      "docs": "https://www.focalboard.com/docs/"
    },
    "tags": [
      "kanban"
    ]
  },
  {
    "id": "tolgee",
    "name": "Tolgee",
    "version": "v3.80.4",
    "description": "Developer & translator friendly web-based localization platform",
    "logo": "tolgee.svg",
    "links": {
      "github": "https://github.com/tolgee/tolgee-platform",
      "website": "https://tolgee.io",
      "docs": "https://tolgee.io/platform"
    },
    "tags": [
      "self-hosted",
      "i18n",
      "localization",
      "translations"
    ]
  },
  {
    "id": "portainer",
    "name": "Portainer",
    "version": "2.21.4",
    "description": "Portainer is a container management tool for deploying, troubleshooting, and securing applications across cloud, data centers, and IoT.",
    "logo": "portainer.svg",
    "links": {
      "github": "https://github.com/portainer/portainer",
      "website": "https://www.portainer.io/",
      "docs": "https://docs.portainer.io/"
    },
    "tags": [
      "cloud",
      "monitoring"
    ]
  },
  {
    "id": "plane",
    "name": "Plane",
    "version": "v0.27.1",
    "description": "Easy, flexible, open source project management software",
    "logo": "plane.png",
    "links": {
      "github": "https://github.com/makeplane/plane",
      "website": "https://plane.so",
      "docs": "https://docs.plane.so/"
    },
    "tags": [
      "kanban"
    ]
  },
  {
    "id": "pterodactyl",
    "name": "Pterodactyl",
    "version": "latest",
    "description": "A free, open-source game server management panel.",
    "logo": "pterodactyl.png",
    "links": {
      "github": "https://github.com/pterodactyl/panel",
      "website": "https://pterodactyl.io",
      "docs": "https://pterodactyl.io/project/introduction.html"
    },
    "tags": [
      "self-hosted",
      "open-source",
      "management"
    ]
  },
  {
    "id": "pyrodactyl",
    "name": "Pyrodactyl",
    "version": "main",
    "description": "Pyrodactyl is the Pterodactyl-based game server panel that's faster, smaller, safer, and more accessible than Pelican. ",
    "logo": "pyrodactyl.png",
    "links": {
      "github": "https://github.com/pyrohost/pyrodactyl",
      "website": "https://pyrodactyl.dev",
      "docs": "https://pyrodactyl.dev/docs"
    },
    "tags": [
      "self-hosted",
      "open-source",
      "management"
    ]
  },
  {
    "id": "influxdb",
    "name": "InfluxDB",
    "version": "2.7.10",
    "description": "InfluxDB 2.7 is the platform purpose-built to collect, store, process and visualize time series data.",
    "logo": "influxdb.png",
    "links": {
      "github": "https://github.com/influxdata/influxdb",
      "website": "https://www.influxdata.com/",
      "docs": "https://docs.influxdata.com/influxdb/v2/"
    },
    "tags": [
      "self-hosted",
      "open-source",
      "storage",
      "database"
    ]
  },
  {
    "id": "infisical",
    "name": "Infisical",
    "version": "0.90.1",
    "description": "All-in-one platform to securely manage application configuration and secrets across your team and infrastructure.",
    "logo": "infisical.jpg",
    "links": {
      "github": "https://github.com/Infisical/infisical",
      "website": "https://infisical.com/",
      "docs": "https://infisical.com/docs/documentation/getting-started/introduction"
    },
    "tags": [
      "self-hosted",
      "open-source"
    ]
  },
  {
    "id": "docmost",
    "name": "Docmost",
    "version": "0.4.1",
    "description": "Docmost, is an open-source collaborative wiki and documentation software.",
    "logo": "docmost.png",
    "links": {
      "github": "https://github.com/docmost/docmost",
      "website": "https://docmost.com/",
      "docs": "https://docmost.com/docs/"
    },
    "tags": [
      "self-hosted",
      "open-source",
      "manager"
    ]
  },
  {
    "id": "vaultwarden",
    "name": "Vaultwarden",
    "version": "1.33.2",
    "description": "Unofficial Bitwarden compatible server written in Rust, formerly known as bitwarden_rs",
    "logo": "vaultwarden.svg",
    "links": {
      "github": "https://github.com/dani-garcia/vaultwarden",
      "website": "",
      "docs": "https://github.com/dani-garcia/vaultwarden/wiki"
    },
    "tags": [
      "open-source"
    ]
  },
  {
    "id": "linkding",
    "name": "Linkding",
    "version": "latest",
    "description": "Linkding is a self-hosted bookmark manager with a clean and simple interface.",
    "logo": "linkding.svg",
    "links": {
      "github": "https://github.com/sissbruecker/linkding",
      "website": "https://sissbruecker.github.io/linkding/",
      "docs": "https://github.com/sissbruecker/linkding/blob/master/docs/Options.md"
    },
    "tags": [
      "bookmark-manager",
      "self-hosted"
    ]
  },
  {
    "id": "linkwarden",
    "name": "Linkwarden",
    "version": "2.9.3",
    "description": "Self-hosted, open-source collaborative bookmark manager to collect, organize and archive webpages.",
    "logo": "linkwarden.png",
    "links": {
      "github": "https://github.com/linkwarden/linkwarden",
      "website": "https://linkwarden.app/",
      "docs": "https://docs.linkwarden.app/"
    },
    "tags": [
      "bookmarks",
      "link-sharing"
    ]
  },
  {
    "id": "hi-events",
    "name": "Hi.events",
    "version": "0.8.0-beta.1",
    "description": "Hi.Events is a self-hosted event management and ticket selling platform that allows you to create, manage and promote events easily.",
    "logo": "hi-events.svg",
    "links": {
      "github": "https://github.com/HiEventsDev/hi.events",
      "website": "https://hi.events/",
      "docs": "https://hi.events/docs"
    },
    "tags": [
      "self-hosted",
      "open-source",
      "manager"
    ]
  },
  {
    "id": "habitica",
    "name": "Habitica",
    "version": "latest",
    "description": "Habitica is a free habit and productivity app that treats your real life like a game. With in-game rewards and punishments to motivate you and a strong social network to inspire you, Habitica can help you achieve your goals to become healthy and hard-working.",
    "logo": "image.png",
    "links": {
      "github": "https://github.com/HabitRPG/habitica",
      "website": "https://habitica.com/",
      "docs": "https://habitica.fandom.com/wiki/Setting_up_Habitica_Locally"
    },
    "tags": [
      "productivity",
      "gamification",
      "habits",
      "self-hosted"
    ]
  },
  {
    "id": "hoarder",
    "name": "Hoarder",
    "version": "0.22.0",
    "description": "Hoarder is an open source \"Bookmark Everything\" app that uses AI for automatically tagging the content you throw at it.",
    "logo": "hoarder.svg",
    "links": {
      "github": "https://github.com/hoarder/hoarder",
      "website": "https://hoarder.app/",
      "docs": "https://docs.hoarder.app/"
    },
    "tags": [
      "self-hosted",
      "bookmarks",
      "link-sharing"
    ]
  },
  {
    "id": "windows",
    "name": "Windows (dockerized)",
    "version": "4.00",
    "description": "Windows inside a Docker container.",
    "logo": "windows.png",
    "links": {
      "github": "https://github.com/dockur/windows",
      "website": "",
      "docs": "https://github.com/dockur/windows?tab=readme-ov-file#how-do-i-use-it"
    },
    "tags": [
      "self-hosted",
      "open-source",
      "os"
    ]
  },
  {
    "id": "macos",
    "name": "MacOS (dockerized)",
    "version": "1.14",
    "description": "MacOS inside a Docker container.",
    "logo": "macos.png",
    "links": {
      "github": "https://github.com/dockur/macos",
      "website": "",
      "docs": "https://github.com/dockur/macos?tab=readme-ov-file#how-do-i-use-it"
    },
    "tags": [
      "self-hosted",
      "open-source",
      "os"
    ]
  },
  {
    "id": "coder",
    "name": "Coder",
    "version": "2.15.3",
    "description": "Coder is an open-source cloud development environment (CDE) that you host in your cloud or on-premises.",
    "logo": "coder.svg",
    "links": {
      "github": "https://github.com/coder/coder",
      "website": "https://coder.com/",
      "docs": "https://coder.com/docs"
    },
    "tags": [
      "self-hosted",
      "open-source",
      "builder"
    ]
  },
  {
    "id": "stirling",
    "name": "Stirling PDF",
    "version": "0.30.1",
    "description": "A locally hosted one-stop shop for all your PDF needs",
    "logo": "stirling.svg",
    "links": {
      "github": "https://github.com/Stirling-Tools/Stirling-PDF",
      "website": "https://www.stirlingpdf.com/",
      "docs": "https://docs.stirlingpdf.com/"
    },
    "tags": [
      "pdf",
      "tools"
    ]
  },
  {
    "id": "lobe-chat",
    "name": "Lobe Chat",
    "version": "v1.26.1",
    "description": "Lobe Chat - an open-source, modern-design AI chat framework.",
    "logo": "lobe-chat.png",
    "links": {
      "github": "https://github.com/lobehub/lobe-chat",
      "website": "https://chat-preview.lobehub.com/",
      "docs": "https://lobehub.com/docs/self-hosting/platform/docker-compose"
    },
    "tags": [
      "IA",
      "chat"
    ]
  },
  {
    "id": "peppermint",
    "name": "Peppermint",
    "version": "latest",
    "description": "Peppermint is a modern, open-source API development platform that helps you build, test and document your APIs.",
    "logo": "peppermint.svg",
    "links": {
      "github": "https://github.com/Peppermint-Lab/peppermint",
      "website": "https://peppermint.sh/",
      "docs": "https://docs.peppermint.sh/"
    },
    "tags": [
      "api",
      "development",
      "documentation"
    ]
  },
  {
    "id": "windmill",
    "name": "Windmill",
    "version": "latest",
    "description": "A developer platform to build production-grade workflows and internal apps. Open-source alternative to Airplane, Retool, and GitHub Actions.",
    "logo": "windmill.svg",
    "links": {
      "github": "https://github.com/windmill-labs/windmill",
      "website": "https://www.windmill.dev/",
      "docs": "https://docs.windmill.dev/"
    },
    "tags": [
      "workflow",
      "automation",
      "development"
    ]
  },
  {
    "id": "activepieces",
    "name": "Activepieces",
    "version": "0.35.0",
    "description": "Open-source no-code business automation tool. An alternative to Zapier, Make.com, and Tray.",
    "logo": "activepieces.svg",
    "links": {
      "github": "https://github.com/activepieces/activepieces",
      "website": "https://www.activepieces.com/",
      "docs": "https://www.activepieces.com/docs"
    },
    "tags": [
      "automation",
      "workflow",
      "no-code"
    ]
  },
  {
    "id": "invoiceshelf",
    "name": "InvoiceShelf",
    "version": "latest",
    "description": "InvoiceShelf is a self-hosted open source invoicing system for freelancers and small businesses.",
    "logo": "invoiceshelf.png",
    "links": {
      "github": "https://github.com/InvoiceShelf/invoiceshelf",
      "website": "https://invoiceshelf.com",
      "docs": "https://github.com/InvoiceShelf/invoiceshelf#readme"
    },
    "tags": [
      "invoice",
      "business",
      "finance"
    ]
  },
  {
    "id": "postiz",
    "name": "Postiz",
    "version": "latest",
    "description": "Postiz is a modern, open-source platform for managing and publishing content across multiple channels.",
    "logo": "postiz.png",
    "links": {
      "github": "https://github.com/gitroomhq/postiz",
      "website": "https://postiz.com",
      "docs": "https://docs.postiz.com"
    },
    "tags": [
      "cms",
      "content-management",
      "publishing"
    ]
  },
  {
    "id": "slash",
    "name": "Slash",
    "version": "latest",
    "description": "Slash is a modern, self-hosted bookmarking service and link shortener that helps you organize and share your favorite links.",
    "logo": "slash.png",
    "links": {
      "github": "https://github.com/yourselfhosted/slash",
      "website": "https://github.com/yourselfhosted/slash#readme",
      "docs": "https://github.com/yourselfhosted/slash/wiki"
    },
    "tags": [
      "bookmarks",
      "link-shortener",
      "self-hosted"
    ]
  },
  {
    "id": "discord-tickets",
    "name": "Discord Tickets",
    "version": "4.0.21",
    "description": "An open-source Discord bot for creating and managing support ticket channels.",
    "logo": "discord-tickets.png",
    "links": {
      "github": "https://github.com/discord-tickets/bot",
      "website": "https://discordtickets.app",
      "docs": "https://discordtickets.app/self-hosting/installation/docker/"
    },
    "tags": [
      "discord",
      "tickets",
      "support"
    ]
  },
  {
    "id": "nextcloud-aio",
    "name": "Nextcloud All in One",
    "version": "30.0.2",
    "description": "Nextcloud (AIO) is a self-hosted file storage and sync platform with powerful collaboration capabilities. It integrates Files, Talk, Groupware, Office, Assistant and more into a single platform for remote work and data protection.",
    "logo": "nextcloud-aio.svg",
    "links": {
      "github": "https://github.com/nextcloud/docker",
      "website": "https://nextcloud.com/",
      "docs": "https://docs.nextcloud.com/"
    },
    "tags": [
      "file-manager",
      "sync"
    ]
  },
  {
    "id": "blender",
    "name": "Blender",
    "version": "latest",
    "description": "Blender is a free and open-source 3D creation suite. It supports the entire 3D pipeline—modeling, rigging, animation, simulation, rendering, compositing and motion tracking, video editing and 2D animation pipeline.",
    "logo": "blender.svg",
    "links": {
      "github": "https://github.com/linuxserver/docker-blender",
      "website": "https://www.blender.org/",
      "docs": "https://docs.blender.org/"
    },
    "tags": [
      "3d",
      "rendering",
      "animation"
    ]
  },
  {
    "id": "heyform",
    "name": "HeyForm",
    "version": "latest",
    "description": "Allows anyone to create engaging conversational forms for surveys, questionnaires, quizzes, and polls. No coding skills required.",
    "logo": "heyform.svg",
    "links": {
      "github": "https://github.com/heyform/heyform",
      "website": "https://heyform.net",
      "docs": "https://docs.heyform.net"
    },
    "tags": [
      "form",
      "builder",
      "questionnaire",
      "quiz",
      "survey"
    ]
  },
  {
    "id": "chatwoot",
    "name": "Chatwoot",
    "version": "v3.14.1",
    "description": "Open-source customer engagement platform that provides a shared inbox for teams, live chat, and omnichannel support.",
    "logo": "chatwoot.svg",
    "links": {
      "github": "https://github.com/chatwoot/chatwoot",
      "website": "https://www.chatwoot.com",
      "docs": "https://www.chatwoot.com/docs"
    },
    "tags": [
      "support",
      "chat",
      "customer-service"
    ]
  },
  {
    "id": "discourse",
    "name": "Discourse",
    "version": "3.3.2",
    "description": "Discourse is a modern forum software for your community. Use it as a mailing list, discussion forum, or long-form chat room.",
    "logo": "discourse.svg",
    "links": {
      "github": "https://github.com/discourse/discourse",
      "website": "https://www.discourse.org/",
      "docs": "https://meta.discourse.org/"
    },
    "tags": [
      "forum",
      "community",
      "discussion"
    ]
  },
  {
    "id": "immich",
    "name": "Immich",
    "version": "v1.121.0",
    "description": "High performance self-hosted photo and video backup solution directly from your mobile phone.",
    "logo": "immich.svg",
    "links": {
      "github": "https://github.com/immich-app/immich",
      "website": "https://immich.app/",
      "docs": "https://immich.app/docs/overview/introduction"
    },
    "tags": [
      "photos",
      "videos",
      "backup",
      "media"
    ]
  },
  {
    "id": "twenty",
    "name": "Twenty CRM",
    "version": "latest",
    "description": "Twenty is a modern CRM offering a powerful spreadsheet interface and open-source alternative to Salesforce.",
    "logo": "twenty.svg",
    "links": {
      "github": "https://github.com/twentyhq/twenty",
      "website": "https://twenty.com",
      "docs": "https://docs.twenty.com"
    },
    "tags": [
      "crm",
      "sales",
      "business"
    ]
  },
  {
    "id": "yourls",
    "name": "YOURLS",
    "version": "1.9.2",
    "description": "YOURLS (Your Own URL Shortener) is a set of PHP scripts that will allow you to run your own URL shortening service (a la TinyURL or Bitly).",
    "logo": "yourls.svg",
    "links": {
      "github": "https://github.com/YOURLS/YOURLS",
      "website": "https://yourls.org/",
      "docs": "https://yourls.org/#documentation"
    },
    "tags": [
      "url-shortener",
      "php"
    ]
  },
  {
    "id": "ryot",
    "name": "Ryot",
    "version": "v7.10",
    "description": "A self-hosted platform for tracking various media types including movies, TV shows, video games, books, audiobooks, and more.",
    "logo": "ryot.png",
    "links": {
      "github": "https://github.com/IgnisDa/ryot",
      "website": "https://ryot.io/",
      "docs": "https://docs.ryot.io/"
    },
    "tags": [
      "media",
      "tracking",
      "self-hosted"
    ]
  },
  {
    "id": "photoprism",
    "name": "Photoprism",
    "version": "latest",
    "description": "PhotoPrism® is an AI-Powered Photos App for the Decentralized Web. It makes use of the latest technologies to tag and find pictures automatically without getting in your way.",
    "logo": "photoprism.svg",
    "links": {
      "github": "https://github.com/photoprism/photoprism",
      "website": "https://www.photoprism.app/",
      "docs": "https://docs.photoprism.app/"
    },
    "tags": [
      "media",
      "photos",
      "self-hosted"
    ]
  },
  {
    "id": "ontime",
    "name": "Ontime",
    "version": "v3.8.0",
    "description": "Ontime is browser-based application that manages event rundowns, scheduliing and cuing",
    "logo": "ontime.png",
    "links": {
      "github": "https://github.com/cpvalente/ontime/",
      "website": "https://getontime.no",
      "docs": "https://docs.getontime.no"
    },
    "tags": [
      "event"
    ]
  },
  {
    "id": "triggerdotdev",
    "name": "Trigger.dev",
    "version": "v3",
    "description": "Trigger is a platform for building event-driven applications.",
    "logo": "triggerdotdev.svg",
    "links": {
      "github": "https://github.com/triggerdotdev/trigger.dev",
      "website": "https://trigger.dev/",
      "docs": "https://trigger.dev/docs"
    },
    "tags": [
      "event-driven",
      "applications"
    ]
  },
  {
    "id": "browserless",
    "name": "Browserless",
    "version": "2.23.0",
    "description": "Browserless allows remote clients to connect and execute headless work, all inside of docker. It supports the standard, unforked Puppeteer and Playwright libraries, as well offering REST-based APIs for common actions like data collection, PDF generation and more.",
    "logo": "browserless.svg",
    "links": {
      "github": "https://github.com/browserless/browserless",
      "website": "https://www.browserless.io/",
      "docs": "https://docs.browserless.io/"
    },
    "tags": [
      "browser",
      "automation"
    ]
  },
  {
    "id": "drawio",
    "name": "draw.io",
    "version": "24.7.17",
    "description": "draw.io is a configurable diagramming/whiteboarding visualization application.",
    "logo": "drawio.svg",
    "links": {
      "github": "https://github.com/jgraph/drawio",
      "website": "https://draw.io/",
      "docs": "https://www.drawio.com/doc/"
    },
    "tags": [
      "drawing",
      "diagrams"
    ]
  },
  {
    "id": "kimai",
    "name": "Kimai",
    "version": "2.31.0",
    "description": "Kimai is a web-based multi-user time-tracking application. Works great for everyone: freelancers, companies, organizations - everyone can track their times, generate reports, create invoices and do so much more.",
    "logo": "kimai.svg",
    "links": {
      "github": "https://github.com/kimai/kimai",
      "website": "https://www.kimai.org",
      "docs": "https://www.kimai.org/documentation"
    },
    "tags": [
      "invoice",
      "business",
      "finance"
    ]
  },
  {
    "id": "logto",
    "name": "Logto",
    "version": "1.27.0",
    "description": "Logto is an open-source Identity and Access Management (IAM) platform designed to streamline Customer Identity and Access Management (CIAM) and Workforce Identity Management.",
    "logo": "logto.png",
    "links": {
      "github": "https://github.com/logto-io/logto",
      "website": "https://logto.io/",
      "docs": "https://docs.logto.io/introduction"
    },
    "tags": [
      "identity",
      "auth"
    ]
  },
  {
    "id": "pocket-id",
    "name": "Pocket ID",
    "version": "0.35.1",
    "description": "A simple and easy-to-use OIDC provider that allows users to authenticate with their passkeys to your services.",
    "logo": "pocket-id.svg",
    "links": {
      "github": "https://github.com/pocket-id/pocket-id",
      "website": "https://pocket-id.org/",
      "docs": "https://pocket-id.org/docs"
    },
    "tags": [
      "identity",
      "auth"
    ]
  },
  {
    "id": "penpot",
    "name": "Penpot",
    "version": "2.3.2",
    "description": "Penpot is the web-based open-source design tool that bridges the gap between designers and developers.",
    "logo": "penpot.svg",
    "links": {
      "github": "https://github.com/penpot/penpot",
      "website": "https://penpot.app/",
      "docs": "https://docs.penpot.app/"
    },
    "tags": [
      "design",
      "collaboration"
    ]
  },
  {
    "id": "huly",
    "name": "Huly",
    "version": "0.6.377",
    "description": "Huly — All-in-One Project Management Platform (alternative to Linear, Jira, Slack, Notion, Motion)",
    "logo": "huly.svg",
    "links": {
      "github": "https://github.com/hcengineering/huly-selfhost",
      "website": "https://huly.io/",
      "docs": "https://docs.huly.io/"
    },
    "tags": [
      "project-management",
      "community",
      "discussion"
    ]
  },
  {
    "id": "unsend",
    "name": "Unsend",
    "version": "v1.3.2",
    "description": "Open source alternative to Resend,Sendgrid, Postmark etc. ",
    "logo": "unsend.png",
    "links": {
      "github": "https://github.com/unsend-dev/unsend",
      "website": "https://unsend.dev/",
      "docs": "https://docs.unsend.dev/get-started/"
    },
    "tags": [
      "e-mail",
      "marketing",
      "business"
    ]
  },
  {
    "id": "langflow",
    "name": "Langflow",
    "version": "1.1.1",
    "description": "Langflow is a low-code app builder for RAG and multi-agent AI applications. It's Python-based and agnostic to any model, API, or database. ",
    "logo": "langflow.svg",
    "links": {
      "github": "https://github.com/langflow-ai/langflow/tree/main",
      "website": "https://www.langflow.org/",
      "docs": "https://docs.langflow.org/"
    },
    "tags": [
      "ai"
    ]
  },
  {
    "id": "elastic-search",
    "name": "Elasticsearch",
    "version": "8.10.2",
    "description": "Elasticsearch is an open-source search and analytics engine, used for full-text search and analytics on structured data such as text, web pages, images, and videos.",
    "logo": "elasticsearch.svg",
    "links": {
      "github": "https://github.com/elastic/elasticsearch",
      "website": "https://www.elastic.co/elasticsearch/",
      "docs": "https://docs.elastic.co/elasticsearch/"
    },
    "tags": [
      "search",
      "analytics"
    ]
  },
  {
    "id": "onedev",
    "name": "OneDev",
    "version": "11.6.6",
    "description": "Git server with CI/CD, kanban, and packages. Seamless integration. Unparalleled experience.",
    "logo": "onedev.png",
    "links": {
      "github": "https://github.com/theonedev/onedev/",
      "website": "https://onedev.io/",
      "docs": "https://docs.onedev.io/"
    },
    "tags": [
      "self-hosted",
      "development"
    ]
  },
  {
    "id": "unifi",
    "name": "Unifi Network",
    "version": "11.6.6",
    "description": "Unifi Network is an open-source enterprise network management platform for wireless networks.",
    "logo": "unifi.webp",
    "links": {
      "github": "https://github.com/ubiquiti",
      "website": "https://www.ui.com/",
      "docs": "https://help.ui.com/hc/en-us/articles/360012282453-Self-Hosting-a-UniFi-Network-Server"
    },
    "tags": [
      "self-hosted",
      "networking"
    ]
  },
  {
    "id": "glpi",
    "name": "GLPI Project",
    "version": "10.0.16",
    "description": "The most complete open source service management software",
    "logo": "glpi.webp",
    "links": {
      "github": "https://github.com/glpi-project/glpi",
      "website": "https://glpi-project.org/",
      "docs": "https://glpi-project.org/documentation/"
    },
    "tags": [
      "self-hosted",
      "project-management",
      "management"
    ]
  },
  {
    "id": "checkmate",
    "name": "Checkmate",
    "version": "2.0.1",
    "description": "Checkmate is an open-source, self-hosted tool designed to track and monitor server hardware, uptime, response times, and incidents in real-time with beautiful visualizations.",
    "logo": "checkmate.png",
    "links": {
      "github": "https://github.com/bluewave-labs/checkmate",
      "website": "https://bluewavelabs.ca",
      "docs": "https://bluewavelabs.gitbook.io/checkmate"
    },
    "tags": [
      "self-hosted",
      "monitoring",
      "uptime"
    ]
  },
  {
    "id": "gotenberg",
    "name": "Gotenberg",
    "version": "latest",
    "description": "Gotenberg is a Docker-powered stateless API for PDF files.",
    "logo": "gotenberg.png",
    "links": {
      "github": "https://github.com/gotenberg/gotenberg",
      "website": "https://gotenberg.dev",
      "docs": "https://gotenberg.dev/docs/getting-started/introduction"
    },
    "tags": [
      "api",
      "backend",
      "pdf",
      "tools"
    ]
  },
  {
    "id": "actualbudget",
    "name": "Actual Budget",
    "version": "latest",
    "description": "A super fast and privacy-focused app for managing your finances.",
    "logo": "actualbudget.png",
    "links": {
      "github": "https://github.com/actualbudget/actual",
      "website": "https://actualbudget.org",
      "docs": "https://actualbudget.org/docs"
    },
    "tags": [
      "budgeting",
      "finance",
      "money"
    ]
  },
  {
    "id": "conduit",
    "name": "Conduit",
    "version": "v0.9.0",
    "description": "Conduit is a simple, fast and reliable chat server powered by Matrix",
    "logo": "conduit.svg",
    "links": {
      "github": "https://gitlab.com/famedly/conduit",
      "website": "https://conduit.rs/",
      "docs": "https://docs.conduit.rs/"
    },
    "tags": [
      "matrix",
      "communication"
    ]
  },
  {
    "id": "evolutionapi",
    "name": "Evolution API",
    "version": "v2.1.2",
    "description": "Evolution API is a robust platform dedicated to empowering small businesses with limited resources, going beyond a simple messaging solution via WhatsApp.",
    "logo": "evolutionapi.png",
    "links": {
      "github": "https://github.com/EvolutionAPI/evolution-api",
      "docs": "https://doc.evolution-api.com/v2/en/get-started/introduction",
      "website": "https://evolution-api.com/opensource-whatsapp-api/"
    },
    "tags": [
      "api",
      "whatsapp",
      "messaging"
    ]
  },
  {
    "id": "conduwuit",
    "name": "Conduwuit",
    "version": "latest",
    "description": "Well-maintained, featureful Matrix chat homeserver (fork of Conduit)",
    "logo": "conduwuit.svg",
    "links": {
      "github": "https://github.com/girlbossceo/conduwuit",
      "website": "https://conduwuit.puppyirl.gay",
      "docs": "https://conduwuit.puppyirl.gay/configuration.html"
    },
    "tags": [
      "backend",
      "chat",
      "communication",
      "matrix",
      "server"
    ]
  },
  {
    "id": "cloudflared",
    "name": "Cloudflared",
    "version": "latest",
    "description": "A lightweight daemon that securely connects local services to the internet through Cloudflare Tunnel.",
    "logo": "cloudflared.svg",
    "links": {
      "github": "https://github.com/cloudflare/cloudflared",
      "website": "https://developers.cloudflare.com/cloudflare-one/connections/connect-apps/",
      "docs": "https://developers.cloudflare.com/cloudflare-one/connections/connect-apps/install-and-setup/"
    },
    "tags": [
      "cloud",
      "networking",
      "security",
      "tunnel"
    ]
  },
  {
    "id": "couchdb",
    "name": "CouchDB",
    "version": "latest",
    "description": "CouchDB is a document-oriented NoSQL database that excels at replication and horizontal scaling.",
    "logo": "couchdb.png",
    "links": {
      "github": "https://github.com/apache/couchdb",
      "website": "https://couchdb.apache.org/",
      "docs": "https://docs.couchdb.org/en/stable/"
    },
    "tags": [
      "database",
      "storage"
    ]
  },
  {
    "id": "it-tools",
    "name": "IT Tools",
    "version": "latest",
    "description": "A collection of handy online it-tools for developers.",
    "logo": "it-tools.svg",
    "links": {
      "github": "https://github.com/CorentinTh/it-tools",
      "website": "https://it-tools.tech",
      "docs": "https://it-tools.tech/docs"
    },
    "tags": [
      "developer",
      "tools"
    ]
  },
  {
    "id": "superset",
    "name": "Superset (Unofficial)",
    "version": "latest",
    "description": "Data visualization and data exploration platform.",
    "logo": "superset.svg",
    "links": {
      "github": "https://github.com/amancevice/docker-superset",
      "website": "https://superset.apache.org",
      "docs": "https://superset.apache.org/docs/intro"
    },
    "tags": [
      "analytics",
      "bi",
      "dashboard",
      "database",
      "sql"
    ]
  },
  {
    "id": "glance",
    "name": "Glance",
    "version": "latest",
    "description": "A self-hosted dashboard that puts all your feeds in one place. Features RSS feeds, weather, bookmarks, site monitoring, and more in a minimal, fast interface.",
    "logo": "glance.png",
    "links": {
      "github": "https://github.com/glanceapp/glance",
      "docs": "https://github.com/glanceapp/glance/blob/main/docs/configuration.md",
      "website": "https://glance.app/"
    },
    "tags": [
      "dashboard",
      "monitoring",
      "widgets",
      "rss"
    ]
  },
  {
    "id": "homarr",
    "name": "Homarr",
    "version": "latest",
    "description": "A sleek, modern dashboard that puts all your apps and services in one place with Docker integration.",
    "logo": "homarr.png",
    "links": {
      "github": "https://github.com/homarr-labs/homarr",
      "docs": "https://homarr.dev/docs/getting-started/installation/docker",
      "website": "https://homarr.dev/"
    },
    "tags": [
      "dashboard",
      "monitoring"
    ]
  },
  {
    "id": "erpnext",
    "name": "ERPNext",
    "version": "version-15",
    "description": "100% Open Source and highly customizable ERP software.",
    "logo": "erpnext.svg",
    "links": {
      "github": "https://github.com/frappe/erpnext",
      "docs": "https://docs.frappe.io/erpnext",
      "website": "https://erpnext.com"
    },
    "tags": [
      "erp",
      "accounts",
      "manufacturing",
      "retail",
      "sales",
      "pos",
      "hrms"
    ]
  },
  {
    "id": "maybe",
    "name": "Maybe",
    "version": "latest",
    "description": "Maybe is a self-hosted finance tracking application designed to simplify budgeting and expenses.",
    "logo": "maybe.svg",
    "links": {
      "github": "https://github.com/maybe-finance/maybe",
      "website": "https://maybe.finance/",
      "docs": "https://docs.maybe.finance/"
    },
    "tags": [
      "finance",
      "self-hosted"
    ]
  },
  {
    "id": "spacedrive",
    "name": "Spacedrive",
    "version": "latest",
    "description": "Spacedrive is a cross-platform file manager. It connects your devices together to help you organize files from anywhere. powered by a virtual distributed filesystem (VDFS) written in Rust. Organize files across many devices in one place.",
    "links": {
      "github": "https://github.com/spacedriveapp/spacedrive",
      "website": "https://spacedrive.com/",
      "docs": "https://www.spacedrive.com/docs/product/getting-started/introduction"
    },
    "logo": "spacedrive.png",
    "tags": [
      "file-manager",
      "vdfs",
      "storage"
    ]
  },
  {
    "id": "registry",
    "name": "Docker Registry",
    "version": "2",
    "description": "Distribution implementation for storing and distributing of Docker container images and artifacts.",
    "links": {
      "github": "https://github.com/distribution/distribution",
      "website": "https://hub.docker.com/_/registry",
      "docs": "https://distribution.github.io/distribution/"
    },
    "logo": "registry.png",
    "tags": [
      "registry",
      "docker",
      "self-hosted"
    ]
  },
  {
    "id": "alist",
    "name": "AList",
    "version": "v3.41.0",
    "description": "🗂️A file list/WebDAV program that supports multiple storages, powered by Gin and Solidjs.",
    "logo": "alist.svg",
    "links": {
      "github": "https://github.com/AlistGo/alist",
      "website": "https://alist.nn.ci",
      "docs": "https://alist.nn.ci/guide/install/docker.html"
    },
    "tags": [
      "file",
      "webdav",
      "storage"
    ]
  },
  {
    "id": "answer",
    "name": "Answer",
    "version": "v1.4.1",
    "description": "Answer is an open-source Q&A platform for building a self-hosted question-and-answer service.",
    "logo": "answer.png",
    "links": {
      "github": "https://github.com/apache/answer",
      "website": "https://answer.apache.org/",
      "docs": "https://answer.apache.org/docs"
    },
    "tags": [
      "q&a",
      "self-hosted"
    ]
  },
  {
    "id": "shlink",
    "name": "Shlink",
    "version": "stable",
    "description": "URL shortener that can be used to serve shortened URLs under your own domain.",
    "logo": "shlink.svg",
    "links": {
      "github": "https://github.com/shlinkio/shlink",
      "website": "https://shlink.io",
      "docs": "https://shlink.io/documentation"
    },
    "tags": [
      "sharing",
      "shortener",
      "url"
    ]
  },
  {
    "id": "frappe-hr",
    "name": "Frappe HR",
    "version": "version-15",
    "description": "Feature rich HR & Payroll software. 100% FOSS and customizable.",
    "logo": "frappe-hr.svg",
    "links": {
      "github": "https://github.com/frappe/hrms",
      "docs": "https://docs.frappe.io/hr",
      "website": "https://frappe.io/hr"
    },
    "tags": [
      "hrms",
      "payroll",
      "leaves",
      "expenses",
      "attendance",
      "performace"
    ]
  },
  {
    "id": "formbricks",
    "name": "Formbricks",
    "version": "v3.1.3",
    "description": "Formbricks is an open-source survey and form platform for collecting user data.",
    "logo": "formbricks.png",
    "links": {
      "github": "https://github.com/formbricks/formbricks",
      "website": "https://formbricks.com/",
      "docs": "https://formbricks.com/docs"
    },
    "tags": [
      "forms",
      "analytics"
    ]
  },
  {
    "id": "trilium",
    "name": "Trilium",
    "description": "Trilium Notes is a hierarchical note taking application with focus on building large personal knowledge bases.",
    "logo": "trilium.png",
    "version": "latest",
    "links": {
      "github": "https://github.com/zadam/trilium",
      "website": "https://github.com/zadam/trilium",
      "docs": "https://github.com/zadam/trilium/wiki/"
    },
    "tags": [
      "self-hosted",
      "productivity",
      "personal-use"
    ]
  },
  {
    "id": "convex",
    "name": "Convex",
    "version": "latest",
    "description": "Convex is an open-source reactive database designed to make life easy for web app developers.",
    "logo": "convex.svg",
    "links": {
      "github": "https://github.com/get-convex/convex",
      "website": "https://www.convex.dev/",
      "docs": "https://www.convex.dev/docs"
    },
    "tags": [
      "backend",
      "database",
      "api"
    ]
  },
  {
    "id": "wikijs",
    "name": "Wiki.js",
    "version": "2.5",
    "description": "The most powerful and extensible open source Wiki software.",
    "logo": "wikijs.svg",
    "links": {
      "github": "https://github.com/requarks/wiki",
      "website": "https://js.wiki/",
      "docs": "https://docs.requarks.io/"
    },
    "tags": [
      "knowledge-base",
      "self-hosted",
      "documentation"
    ]
  },
  {
    "id": "otterwiki",
    "name": "Otter Wiki",
    "version": "2",
    "description": "An Otter Wiki is a simple, lightweight, and fast wiki engine built with Python and Flask. It provides a user-friendly interface for creating and managing wiki content with markdown support.",
    "logo": "otterwiki.png",
    "links": {
      "github": "https://github.com/redimp/otterwiki",
      "website": "https://otterwiki.com/",
      "docs": "https://github.com/redimp/otterwiki/wiki"
    },
    "tags": [
      "wiki",
      "documentation",
      "knowledge-base",
      "markdown"
    ]
  },
  {
    "id": "lowcoder",
    "name": "Lowcoder",
    "version": "2.6.4",
    "description": "Rapid business App Builder for Everyone",
    "logo": "lowcoder.png",
    "links": {
      "github": "https://github.com/lowcoder-org/lowcoder",
      "website": "https://www.lowcoder.cloud/",
      "docs": "https://docs.lowcoder.cloud/lowcoder-documentation"
    },
    "tags": [
      "low-code",
      "no-code",
      "development"
    ]
  },
  {
    "id": "backrest",
    "name": "Backrest",
    "version": "1.6.0",
    "description": "Backrest is a web-based backup solution powered by restic, offering an intuitive WebUI for easy repository management, snapshot browsing, and file restoration. It runs in the background, automating snapshot scheduling and repository maintenance. Built with Go, Backrest is a lightweight standalone binary with restic as its only dependency. It provides a secure and user-friendly way to manage backups while still allowing direct access to the restic CLI for advanced operations.",
    "links": {
      "github": "https://github.com/garethgeorge/backrest",
      "website": "https://garethgeorge.github.io/backrest",
      "docs": "https://garethgeorge.github.io/backrest/introduction/getting-started"
    },
    "logo": "backrest.svg",
    "tags": [
      "backup"
    ]
  },
  {
    "id": "blinko",
    "name": "Blinko",
    "version": "latest",
    "description": "Blinko is a modern web application for managing and organizing your digital content and workflows.",
    "logo": "blinko.svg",
    "links": {
      "github": "https://github.com/blinkospace/blinko",
      "website": "https://blinko.space/",
      "docs": "https://docs.blinko.space/"
    },
    "tags": [
      "productivity",
      "organization",
      "workflow",
      "nextjs"
    ]
  },
  {
    "id": "pgadmin",
    "name": "pgAdmin",
    "version": "8.3",
    "description": "pgAdmin is the most popular and feature rich Open Source administration and development platform for PostgreSQL, the most advanced Open Source database in the world.",
    "links": {
      "github": "https://github.com/pgadmin-org/pgadmin4",
      "website": "https://www.pgadmin.org/",
      "docs": "https://www.pgadmin.org/docs/"
    },
    "logo": "pgadmin.webp",
    "tags": [
      "database",
      "postgres",
      "admin"
    ]
  },
  {
    "id": "ackee",
    "name": "Ackee",
    "version": "latest",
    "description": "Ackee is a self-hosted analytics tool for your website.",
    "logo": "logo.png",
    "links": {
      "github": "https://github.com/electerious/Ackee",
      "website": "https://ackee.electerious.com/",
      "docs": "https://docs.ackee.electerious.com/"
    },
    "tags": [
      "analytics",
      "self-hosted"
    ]
  },
  {
    "id": "adguardhome",
    "name": "AdGuard Home",
    "version": "latest",
    "description": "AdGuard Home is a comprehensive solution designed to enhance your online browsing experience by eliminating all kinds of ads, from annoying banners and pop-ups to intrusive video ads. It provides privacy protection, browsing security, and parental control features while maintaining website functionality.",
    "logo": "logo.svg",
    "links": {
      "github": "https://github.com/AdguardTeam/AdGuardHome",
      "website": "https://adguard.com",
      "docs": "https://github.com/AdguardTeam/AdGuardHome/wiki"
    },
    "tags": [
      "privacy",
      "security",
      "dns",
      "ad-blocking"
    ]
  },
  {
    "id": "adminer",
    "name": "Adminer",
    "version": "4.8.1",
    "description": "Adminer is a comprehensive database management tool that supports MySQL, MariaDB, PostgreSQL, SQLite, MS SQL, Oracle, Elasticsearch, MongoDB and others. It provides a clean interface for efficient database operations, with strong security features and extensive customization options.",
    "logo": "logo.svg",
    "links": {
      "github": "https://github.com/vrana/adminer",
      "website": "https://www.adminer.org/",
      "docs": "https://www.adminer.org/en/plugins/"
    },
    "tags": [
      "databases",
      "developer-tools",
      "mysql",
      "postgresql"
    ]
  },
  {
    "id": "affinepro",
    "name": "Affine Pro",
    "version": "stable-780dd83",
    "description": "Affine Pro is a modern, self-hosted platform designed for collaborative content creation and project management. It offers an intuitive interface, seamless real-time collaboration, and powerful tools for organizing tasks, notes, and ideas.",
    "logo": "logo.png",
    "links": {
      "github": "https://github.com/toeverything/Affine",
      "website": "https://affine.pro/",
      "docs": "https://affine.pro/docs"
    },
    "tags": [
      "collaboration",
      "self-hosted",
      "productivity",
      "project-management"
    ]
  },
  {
    "id": "alltube",
    "name": "AllTube",
    "version": "latest",
    "description": "AllTube Download is an application designed to facilitate the downloading of videos from YouTube and other video sites. It provides an HTML GUI for youtube-dl with video conversion capabilities and JSON API support.",
    "logo": "logo.png",
    "links": {
      "github": "https://github.com/Rudloff/alltube",
      "website": "https://github.com/Rudloff/alltube",
      "docs": "https://github.com/Rudloff/alltube/wiki"
    },
    "tags": [
      "media",
      "video",
      "downloader"
    ]
  },
  {
    "id": "ampache",
    "name": "Ampache",
    "version": "latest",
    "description": "Ampache is a web-based audio/video streaming application and file manager allowing you to access your music & videos from anywhere, using almost any internet enabled device.",
    "logo": "logo.png",
    "links": {
      "github": "https://github.com/ampache/ampache",
      "website": "http://ampache.org/",
      "docs": "https://github.com/ampache/ampache/wiki"
    },
    "tags": [
      "media",
      "music",
      "streaming"
    ]
  },
  {
    "id": "anythingllm",
    "name": "AnythingLLM",
    "version": "latest",
    "description": "AnythingLLM is a private, self-hosted, and local document chatbot platform that allows you to chat with your documents using various LLM providers.",
    "logo": "logo.png",
    "links": {
      "github": "https://github.com/Mintplex-Labs/anything-llm",
      "website": "https://useanything.com",
      "docs": "https://github.com/Mintplex-Labs/anything-llm/tree/master/docs"
    },
    "tags": [
      "ai",
      "llm",
      "chatbot"
    ]
  },
  {
    "id": "apprise-api",
    "name": "Apprise API",
    "version": "latest",
    "description": "Apprise API provides a simple interface for sending notifications to almost all of the most popular notification services available to us today.",
    "logo": "logo.png",
    "links": {
      "github": "https://github.com/caronc/apprise-api",
      "website": "https://github.com/caronc/apprise-api",
      "docs": "https://github.com/caronc/apprise-api/wiki"
    },
    "tags": [
      "notifications",
      "api"
    ]
  },
  {
    "id": "arangodb",
    "name": "ArangoDB",
    "version": "latest",
    "description": "ArangoDB is a native multi-model database with flexible data models for documents, graphs, and key-values. Build high performance applications using a convenient SQL-like query language or JavaScript extensions.",
    "logo": "logo.png",
    "links": {
      "github": "https://github.com/arangodb/arangodb",
      "website": "https://www.arangodb.com/",
      "docs": "https://www.arangodb.com/docs/"
    },
    "tags": [
      "database",
      "graph-database",
      "nosql"
    ]
  },
  {
    "id": "anonupload",
    "name": "AnonUpload",
    "version": "1",
    "description": "AnonUpload is a secure, anonymous file sharing application that does not require a database. It is built with privacy as a priority, ensuring that the direct filename used is not displayed.",
    "logo": "logo.png",
    "links": {
      "github": "https://github.com/supernova3339/anonupload",
      "docs": "https://github.com/Supernova3339/anonupload/blob/main/env.md",
      "website": "https://anonupload.com/"
    },
    "tags": [
      "file-sharing",
      "privacy"
    ]
  },
  {
    "id": "argilla",
    "name": "Argilla",
    "version": "latest",
    "description": "Argilla is a robust platform designed to help engineers and data scientists streamline the management of machine learning data workflows. It simplifies tasks like data labeling, annotation, and quality control.",
    "logo": "logo.svg",
    "links": {
      "github": "https://github.com/argilla-io/argilla",
      "website": "https://www.argilla.io/",
      "docs": "https://docs.argilla.io/"
    },
    "tags": [
      "machine-learning",
      "data-labeling",
      "ai"
    ]
  },
  {
    "id": "audiobookshelf",
    "name": "Audiobookshelf",
    "version": "2.19.4",
    "description": "Audiobookshelf is a self-hosted server designed to manage and play your audiobooks and podcasts. It works best when you have an organized directory structure.",
    "logo": "logo.png",
    "links": {
      "github": "https://github.com/advplyr/audiobookshelf",
      "website": "https://www.audiobookshelf.org",
      "docs": "https://www.audiobookshelf.org/docs"
    },
    "tags": [
      "media",
      "audiobooks",
      "podcasts"
    ]
  },
  {
    "id": "authorizer",
    "name": "Authorizer",
    "version": "1.4.4",
    "description": "Authorizer is a powerful tool designed to simplify the process of user authentication and authorization in your applications. It allows you to build secure apps 10x faster with its low code tool and low-cost deployment.",
    "logo": "logo.png",
    "links": {
      "github": "https://github.com/authorizerdev/authorizer",
      "website": "https://authorizer.dev",
      "docs": "https://docs.authorizer.dev/"
    },
    "tags": [
      "authentication",
      "authorization",
      "security"
    ]
  },
  {
    "id": "automatisch",
    "name": "Automatisch",
    "version": "2.0",
    "description": "Automatisch is a powerful, self-hosted workflow automation tool designed for connecting your apps and automating repetitive tasks. With Automatisch, you can create workflows to sync data, send notifications, and perform various actions seamlessly across different services.",
    "logo": "logo.png",
    "links": {
      "github": "https://github.com/automatisch/automatisch",
      "website": "https://automatisch.io/docs",
      "docs": "https://automatisch.io/docs"
    },
    "tags": [
      "automation",
      "workflow",
      "integration"
    ]
  },
  {
    "id": "babybuddy",
    "name": "BabyBuddy",
    "version": "2.7.0",
    "description": "BabyBuddy is a comprehensive, user-friendly platform designed to help parents and caregivers manage essential details about their child's growth and development. It provides tools for tracking feedings, sleep schedules, diaper changes, and milestones.",
    "logo": "logo.png",
    "links": {
      "github": "https://github.com/babybuddy/babybuddy",
      "website": "https://babybuddy.app",
      "docs": "https://docs.babybuddy.app"
    },
    "tags": [
      "parenting",
      "tracking",
      "family"
    ]
  },
  {
    "id": "baikal",
    "name": "Baikal",
    "version": "nginx-php8.2",
    "description": "Baikal is a lightweight, self-hosted CalDAV and CardDAV server that enables users to manage calendars and contacts efficiently. It provides a simple and effective solution for syncing and sharing events, tasks, and address books across multiple devices.",
    "logo": "logo.png",
    "links": {
      "website": "https://sabre.io/baikal/",
      "github": "https://sabre.io/baikal/",
      "docs": "https://sabre.io/baikal/install/"
    },
    "tags": [
      "calendar",
      "contacts",
      "caldav",
      "carddav"
    ]
  },
  {
    "id": "barrage",
    "name": "Barrage",
    "version": "0.3.0",
    "description": "Barrage is a minimalistic Deluge WebUI app with full mobile support. It features a responsive mobile-first design, allowing you to manage your torrents with ease from any device.",
    "logo": "logo.png",
    "links": {
      "github": "https://github.com/maulik9898/barrage",
      "website": "https://github.com/maulik9898/barrage",
      "docs": "https://github.com/maulik9898/barrage/blob/main/README.md"
    },
    "tags": [
      "torrents",
      "deluge",
      "mobile"
    ]
  },
  {
    "id": "bazarr",
    "name": "Bazarr",
    "version": "latest",
    "description": "Bazarr is a companion application to Sonarr and Radarr that manages and downloads subtitles based on your requirements.",
    "logo": "logo.png",
    "links": {
      "github": "https://github.com/morpheus65535/bazarr",
      "website": "https://www.bazarr.media/",
      "docs": "https://www.bazarr.media/docs"
    },
    "tags": [
      "subtitles",
      "sonarr",
      "radarr"
    ]
  },
  {
    "id": "beszel",
    "name": "Beszel",
    "version": "0.10.2",
    "description": "A lightweight server monitoring hub with historical data, docker stats, and alerts.",
    "logo": "logo.svg",
    "links": {
      "github": "https://github.com/henrygd/beszel",
      "website": "https://beszel.dev",
      "docs": "https://beszel.dev/guide/getting-started"
    },
    "tags": [
      "monitoring",
      "docker",
      "alerts"
    ]
  },
  {
    "id": "bytestash",
    "name": "ByteStash",
    "version": "latest",
    "description": "ByteStash is a self-hosted file storage solution that allows you to store and share files with ease. It provides a simple and effective solution for storing and accessing files from anywhere.",
    "logo": "logo.png",
    "links": {
      "github": "https://github.com/bytestash/bytestash",
      "website": "https://bytestash.com",
      "docs": "https://bytestash.com/docs"
    },
    "tags": [
      "file-storage",
      "self-hosted"
    ]
  },
  {
    "id": "bookstack",
    "name": "BookStack",
    "version": "24.12.1",
    "description": "BookStack is a self-hosted platform for creating beautiful, feature-rich documentation sites.",
    "logo": "logo.svg",
    "links": {
      "github": "https://github.com/BookStackApp/BookStack",
      "website": "https://www.bookstackapp.com",
      "docs": "https://www.bookstackapp.com/docs"
    },
    "tags": [
      "documentation",
      "self-hosted"
    ]
  },
  {
    "id": "bytebase",
    "name": "Bytebase",
    "version": "latest",
    "description": "Bytebase is a database management tool that allows you to manage your databases with ease. It provides a simple and effective solution for managing your databases from anywhere.",
    "logo": "image.png",
    "links": {
      "github": "https://github.com/bytebase/bytebase",
      "website": "https://www.bytebase.com",
      "docs": "https://www.bytebase.com/docs"
    },
    "tags": [
      "database",
      "self-hosted"
    ]
  },
  {
    "id": "botpress",
    "name": "Botpress",
    "version": "latest",
    "description": "Botpress is a platform for building conversational AI agents. It provides a simple and effective solution for building conversational AI agents from anywhere.",
    "logo": "logo.png",
    "links": {
      "github": "https://github.com/botpress/botpress",
      "website": "https://botpress.com",
      "docs": "https://botpress.com/docs"
    },
    "tags": [
      "ai",
      "self-hosted"
    ]
  },
  {
    "id": "calibre",
    "name": "Calibre",
    "version": "7.26.0",
    "description": "Calibre is a comprehensive e-book management tool designed to organize, convert, and read your e-book collection. It supports most of the major e-book formats and is compatible with various e-book reader devices.",
    "logo": "logo.png",
    "links": {
      "github": "https://github.com/kovidgoyal/calibre",
      "website": "https://calibre-ebook.com/",
      "docs": "https://manual.calibre-ebook.com/"
    },
    "tags": [
      "Documents",
      "E-Commerce"
    ]
  },
  {
    "id": "carbone",
    "name": "Carbone",
    "version": "4.25.5",
    "description": "Carbone is a high-performance, self-hosted document generation engine. It allows you to generate reports, invoices, and documents in various formats (e.g., PDF, DOCX, XLSX) using JSON data and template-based rendering.",
    "logo": "logo.png",
    "links": {
      "github": "https://github.com/carboneio/carbone",
      "website": "https://carbone.io/",
      "docs": "https://carbone.io/documentation/design/overview/getting-started.html"
    },
    "tags": [
      "Document Generation",
      "Automation",
      "Reporting",
      "Productivity"
    ]
  },
  {
    "id": "casdoor",
    "name": "Casdoor",
    "version": "latest",
    "description": "An open-source UI-first Identity and Access Management (IAM) / Single-Sign-On (SSO) platform with web UI supporting OAuth 2.0, OIDC, SAML, CAS, LDAP, SCIM, WebAuthn, TOTP, MFA, and more.",
    "logo": "casdoor.png",
    "links": {
      "github": "https://github.com/casdoor/casdoor",
      "website": "https://casdoor.org/",
      "docs": "https://casdoor.org/docs/overview"
    },
    "tags": [
      "authentication",
      "authorization",
      "oauth2",
      "oidc",
      "sso",
      "saml",
      "identity-management",
      "access-management",
      "security"
    ]
  },
  {
    "id": "changedetection",
    "name": "Change Detection",
    "version": "0.49",
    "description": "Changedetection.io is an intelligent tool designed to monitor changes on websites. Perfect for smart shoppers, data journalists, research engineers, data scientists, and security researchers.",
    "logo": "logo.png",
    "links": {
      "github": "https://github.com/dgtlmoon/changedetection.io",
      "website": "https://changedetection.io",
      "docs": "https://github.com/dgtlmoon/changedetection.io/wiki"
    },
    "tags": [
      "Monitoring",
      "Data",
      "Notifications"
    ]
  },
  {
    "id": "chevereto",
    "name": "Chevereto",
    "version": "4",
    "description": "Chevereto is a powerful, self-hosted image and video hosting platform designed for individuals, communities, and businesses. It allows users to upload, organize, and share media effortlessly.",
    "logo": "logo.png",
    "links": {
      "github": "https://github.com/chevereto/chevereto",
      "website": "https://chevereto.com/",
      "docs": "https://v4-docs.chevereto.com/"
    },
    "tags": [
      "Image Hosting",
      "File Management",
      "Open Source",
      "Multi-User",
      "Private Albums"
    ]
  },
  {
    "id": "chiefonboarding",
    "name": "Chief-Onboarding",
    "version": "v2.2.5",
    "description": "Chief-Onboarding is a comprehensive, self-hosted onboarding and employee management platform designed for businesses to streamline their onboarding processes.",
    "logo": "logo.png",
    "links": {
      "github": "https://github.com/chiefonboarding/chiefonboarding",
      "website": "https://demo.chiefonboarding.com/",
      "docs": "https://docs.chiefonboarding.com/"
    },
    "tags": [
      "Employee Onboarding",
      "HR Management",
      "Task Tracking",
      "Role-Based Access",
      "Document Management"
    ]
  },
  {
    "id": "classicpress",
    "name": "ClassicPress",
    "version": "php8.3-apache",
    "description": "ClassicPress is a community-led open source content management system for creators. It is a fork of WordPress 6.2 that preserves the TinyMCE classic editor as the default option.",
    "logo": "logo.png",
    "links": {
      "github": "https://github.com/ClassicPress/",
      "website": "https://www.classicpress.net/",
      "docs": "https://docs.classicpress.net/"
    },
    "tags": [
      "cms",
      "wordpress",
      "content-management"
    ]
  },
  {
    "id": "cloud9",
    "name": "Cloud9",
    "version": "1.29.2",
    "description": "Cloud9 is a cloud-based integrated development environment (IDE) designed for developers to code, build, and debug applications collaboratively in real time.",
    "logo": "logo.png",
    "links": {
      "github": "https://github.com/c9",
      "website": "https://aws.amazon.com/cloud9/",
      "docs": "https://docs.aws.amazon.com/cloud9/"
    },
    "tags": [
      "ide",
      "development",
      "cloud"
    ]
  },
  {
    "id": "cloudcommander",
    "name": "Cloud Commander",
    "version": "18.5.1",
    "description": "Cloud Commander is a file manager for the web. It includes a command-line console and a text editor. Cloud Commander helps you manage your server and work with files, directories and programs in a web browser.",
    "logo": "logo.png",
    "links": {
      "github": "https://github.com/coderaiser/cloudcmd",
      "website": "https://cloudcmd.io",
      "docs": "https://cloudcmd.io/#install"
    },
    "tags": [
      "file-manager",
      "web-based",
      "console"
    ]
  },
  {
    "id": "cockpit",
    "name": "Cockpit",
    "version": "core-2.11.0",
    "description": "Cockpit is a headless content platform designed to streamline the creation, connection, and delivery of content for creators, marketers, and developers. It is built with an API-first approach, enabling limitless digital solutions.",
    "logo": "logo.png",
    "links": {
      "github": "https://github.com/Cockpit-HQ",
      "website": "https://getcockpit.com",
      "docs": "https://getcockpit.com/documentation"
    },
    "tags": [
      "cms",
      "content-management",
      "api"
    ]
  },
  {
    "id": "chromium",
    "name": "Chromium",
    "version": "5f5dd27e-ls102",
    "description": "Chromium is an open-source browser project that is designed to provide a safer, faster, and more stable way for all users to experience the web in a containerized environment.",
    "logo": "logo.png",
    "links": {
      "github": "https://github.com/linuxserver/docker-chromium",
      "docs": "https://docs.linuxserver.io/images/docker-chromium",
      "website": "https://docs.linuxserver.io/images/docker-chromium"
    },
    "tags": [
      "browser",
      "development",
      "web"
    ]
  },
  {
    "id": "codex-docs",
    "name": "CodeX Docs",
    "version": "v2.2",
    "description": "CodeX is a comprehensive platform that brings together passionate engineers, designers, and specialists to create high-quality open-source projects. It includes Editor.js, Hawk.so, CodeX Notes, and more.",
    "logo": "logo.svg",
    "links": {
      "github": "https://github.com/codex-team/codex.docs",
      "website": "https://codex.so",
      "docs": "https://docs.codex.so"
    },
    "tags": [
      "documentation",
      "development",
      "collaboration"
    ]
  },
  {
    "id": "colanode",
    "name": "Colanode Server",
    "version": "v0.1.6",
    "description": "Open-source and local-first Slack and Notion alternative that puts you in control of your data",
    "logo": "logo.svg",
    "links": {
      "github": "https://github.com/colanode/colanode",
      "website": "https://colanode.com",
      "docs": "https://colanode.com/docs/"
    },
    "tags": [
      "documentation",
      "knowledge-base",
      "collaboration"
    ]
  },
  {
    "id": "collabora-office",
    "name": "Collabora Office",
    "version": "latest",
    "description": "Collabora Online is a powerful, flexible, and secure online office suite designed to break free from vendor lock-in and put you in full control of your documents.",
    "logo": "logo.svg",
    "links": {
      "github": "https://github.com/CollaboraOnline",
      "website": "https://collaboraonline.com",
      "docs": "https://sdk.collaboraonline.com/docs"
    },
    "tags": [
      "office",
      "documents",
      "collaboration"
    ]
  },
  {
    "id": "confluence",
    "name": "Confluence",
    "version": "8.6",
    "description": "Confluence is a powerful team collaboration and knowledge-sharing tool. It allows you to create, organize, and collaborate on content in a centralized space. Designed for project management, documentation, and team communication, Confluence helps streamline workflows and enhances productivity.",
    "links": {
      "website": "https://confluence.atlassian.com",
      "docs": "https://confluence.atlassian.com/doc/confluence-documentation-135922.html",
      "github": "https://confluence.atlassian.com"
    },
    "logo": "logo.svg",
    "tags": [
      "collaboration",
      "documentation",
      "productivity",
      "project-management"
    ]
  },
  {
    "id": "commento",
    "name": "Commento",
    "version": "v1.8.0",
    "description": "Commento is a comments widget designed to enhance the interaction on your website. It allows your readers to contribute to the discussion by upvoting comments that add value and downvoting those that don't. The widget supports markdown formatting and provides moderation tools to manage conversations.",
    "links": {
      "website": "https://commento.io/",
      "docs": "https://commento.io/",
      "github": "https://github.com/souramoo/commentoplusplus"
    },
    "logo": "logo.png",
    "tags": [
      "comments",
      "discussion",
      "website"
    ]
  },
  {
    "id": "commentoplusplus",
    "name": "Commento++",
    "version": "v1.8.7",
    "description": "Commento++ is a free, open-source application designed to provide a fast, lightweight comments box that you can embed in your static website. It offers features like Markdown support, Disqus import, voting, automated spam detection, moderation tools, sticky comments, thread locking, and OAuth login.",
    "links": {
      "website": "https://commento.io/",
      "docs": "https://commento.io/",
      "github": "https://github.com/souramoo/commentoplusplus"
    },
    "logo": "logo.png",
    "tags": [
      "comments",
      "website",
      "open-source"
    ]
  },
  {
    "id": "coralproject",
    "name": "Coral",
    "version": "9.7.0",
    "description": "Coral is a revolutionary commenting platform designed to enhance website interactions. It features smart technology for meaningful discussions, journalist identification, moderation tools with AI support, and complete data control without ads or trackers. Used by major news sites worldwide.",
    "links": {
      "website": "https://coralproject.net/",
      "docs": "https://docs.coralproject.net/",
      "github": "https://github.com/coralproject/talk"
    },
    "logo": "logo.png",
    "tags": [
      "communication",
      "community",
      "privacy"
    ]
  },
  {
    "id": "rsshub",
    "name": "RSSHub",
    "version": "1.0.0",
    "description": "RSSHub is the world's largest RSS network, consisting of over 5,000 global instances.RSSHub delivers millions of contents aggregated from all kinds of sources, our vibrant open source community is ensuring the deliver of RSSHub's new routes, new features and bug fixes.",
    "logo": "rsshub.png",
    "links": {
      "github": "https://github.com/DIYgod/RSSHub",
      "website": "https://rsshub.app/",
      "docs": "https://docs.rsshub.app/"
    },
    "tags": [
      "rss",
      "api",
      "self-hosted"
    ]
  },
  {
    "id": "tailscale-exitnode",
    "name": "Tailscale Exit nodes",
    "version": "1.0.0",
    "description": "Tailscale ExitNode is a feature that lets you route your internet traffic through a specific device in your Tailscale network.",
    "logo": "tailscale-exitnode.svg",
    "links": {
      "github": "https://github.com/tailscale-dev/docker-guide-code-examples",
      "website": "https://tailscale.com/",
      "docs": "https://tailscale.com/kb/1408/quick-guide-exit-nodes"
    },
    "tags": [
      "network"
    ]
  },
  {
    "id": "homebridge",
    "name": "Homebridge",
    "version": "latest",
    "description": "Bringing HomeKit support where there is none. Homebridge allows you to integrate with smart home devices that do not natively support HomeKit.",
    "logo": "homebridge.svg",
    "links": {
      "github": "https://github.com/homebridge/homebridge",
      "website": "https://homebridge.io/",
      "docs": "https://github.com/homebridge/homebridge/wiki"
    },
    "tags": [
      "iot",
      "homekit",
      "internet-of-things",
      "self-hosted",
      "server"
    ]
  },
  {
    "id": "homeassistant",
    "name": "Home Assistant",
    "version": "stable",
    "description": "Open source home automation that puts local control and privacy first.",
    "logo": "homeassistant.svg",
    "links": {
      "github": "https://github.com/home-assistant/core",
      "website": "https://www.home-assistant.io/",
      "docs": "https://www.home-assistant.io/getting-started/onboarding/"
    },
    "tags": [
      "iot",
      "home-automation",
      "internet-of-things",
      "self-hosted",
      "server"
    ]
  },
  {
    "id": "tooljet",
    "name": "Tooljet",
    "version": "ee-lts-latest",
    "description": "Tooljet is an open-source low-code platform that allows you to build internal tools quickly and efficiently. It provides a user-friendly interface for creating applications without extensive coding knowledge.",
    "logo": "logo.png",
    "links": {
      "github": "https://github.com/ToolJet/ToolJet",
      "website": "https://tooljet.ai/",
      "docs": "https://docs.tooljet.ai/"
    },
    "tags": [
      "file-sync",
      "file-sharing",
      "self-hosted"
    ]
  },
  {
    "id": "onetimesecret",
    "name": "One Time Secret",
    "version": "latest",
    "description": "Share sensitive information securely with self-destructing links that are only viewable once.",
    "logo": "onetimesecret.svg",
    "links": {
      "github": "https://github.com/onetimesecret/onetimesecret",
      "website": "https://onetimesecret.com",
      "docs": "https://docs.onetimesecret.com"
    },
    "tags": [
      "auth",
      "password",
      "secret",
      "secure"
    ]
  },
  {
    "id": "bugsink",
    "name": "Bugsink",
    "version": "v1.4.2",
    "description": "Bugsink is a self-hosted Error Tracker. Built to self-host; Sentry-SDK compatible; Scalable and reliable",
    "logo": "bugsink.png",
    "links": {
      "github": "https://github.com/bugsink/bugsink/",
      "website": "https://www.bugsink.com/",
      "docs": "https://www.bugsink.com/docs/"
    },
    "tags": [
      "hosting",
      "self-hosted",
      "development"
    ]
  },
  {
    "id": "bolt.diy",
    "name": "bolt.diy",
    "version": "latest",
    "description": "Prompt, run, edit, and deploy full-stack web applications using any LLM you want!",
    "logo": "logo.jpg",
    "links": {
      "github": "https://github.com/stackblitz-labs/bolt.diy",
      "website": "https://stackblitz-labs.github.io/bolt.diy/",
      "docs": "https://stackblitz-labs.github.io/bolt.diy/"
    },
    "tags": [
      "ai",
      "self-hosted",
      "development",
      "chatbot",
      "ide",
      "llm"
    ]
  },
  {
    "id": "qdrant",
    "name": "Qdrant",
    "version": "latest",
    "description": "An open-source vector database designed for high-performance similarity search and storage of embeddings.",
    "logo": "qdrant.svg",
    "links": {
      "github": "https://github.com/qdrant/qdrant",
      "website": "https://qdrant.tech/",
      "docs": "https://qdrant.tech/documentation/"
    },
    "tags": [
      "vector-db",
      "database",
      "search"
    ]
  },
  {
    "id": "trmnl-byos-laravel",
    "name": "TRMNL BYOS Laravel",
    "version": "0.3.2",
    "description": "TRMNL BYOS Laravel is a self-hosted application to manage TRMNL e-ink devices.",
    "logo": "byos-laravel.svg",
    "links": {
      "github": "https://github.com/usetrmnl/byos_laravel",
      "website": "https://docs.usetrmnl.com/go/diy/byos",
      "docs": "https://github.com/usetrmnl/byos_laravel/blob/main/README.md"
    },
    "tags": [
      "e-ink"
    ]
  },
  {
    "id": "chibisafe",
    "name": "Chibisafe",
    "version": "latest",
    "description": "A beautiful and performant vault to save all your files in the cloud.",
    "logo": "chibisafe.svg",
    "links": {
      "github": "https://github.com/chibisafe/chibisafe",
      "website": "https://chibisafe.app",
      "docs": "https://chibisafe.app/docs/intro"
    },
    "tags": [
      "media system",
      "storage",
      "file-sharing"
    ]
  },
  {
    "id": "rybbit",
    "name": "Rybbit",
    "version": "v1.5.1",
    "description": "Open-source and privacy-friendly alternative to Google Analytics that is 10x more intuitive",
    "logo": "rybbit.png",
    "links": {
      "github": "https://github.com/rybbit-io/rybbit",
      "website": "https://rybbit.io",
      "docs": "https://www.rybbit.io/docs"
    },
    "tags": [
      "analytics"
    ]
  },
  {
    "id": "seafile",
    "name": "Seafile",
    "version": "12.0-latest",
    "description": "Open source cloud storage system for file sync, share and document collaboration",
    "logo": "seafile.svg",
    "links": {
      "github": "https://github.com/haiwen/seafile",
      "website": "https://seafile.com",
      "docs": "https://manual.seafile.com/12.0"
    },
    "tags": [
      "file-manager",
      "file-sharing",
      "storage"
    ]
  },
  {
    "id": "flagsmith",
    "name": "Flagsmith",
    "version": "2.177.1",
    "description": "Flagsmith is an open-source feature flagging and remote config service.",
    "logo": "flagsmith.png",
    "links": {
      "github": "https://github.com/Flagsmith/flagsmith",
      "website": "https://www.flagsmith.com/",
      "docs": "https://docs.flagsmith.com/"
    },
    "tags": [
      "feature-flag",
      "feature-management",
      "feature-toggle",
      "remote-configuration"
    ]
  },
  {
    "id": "docuseal",
    "name": "Docuseal",
    "version": "latest",
    "description": "Docuseal is a self-hosted document management system.",
    "logo": "docuseal.png",
    "links": {
      "github": "https://github.com/docusealco/docuseal",
      "website": "https://www.docuseal.com/",
      "docs": "https://www.docuseal.com/"
    },
    "tags": [
      "document-signing"
    ]
  },
  {
    "id": "kutt",
    "name": "Kutt",
    "version": "latest",
    "description": "Kutt is a modern URL shortener with support for custom domains. Create and edit links, view statistics, manage users, and more.",
    "logo": "kutt.png",
    "links": {
      "github": "https://github.com/thedevs-network/kutt",
      "website": "https://kutt.it",
      "docs": "https://github.com/thedevs-network/kutt#kuttit"
    },
    "tags": [
      "link-shortener",
      "link-sharing"
    ]
  },
  {
    "id": "kener",
    "name": "Kener",
    "version": "latest",
    "description": "Kener is an open-source status page system for monitoring and alerting. It provides a modern interface for tracking service uptime and sending notifications.",
    "logo": "image.png",
    "links": {
      "github": "https://github.com/rajnandan1/kener",
      "website": "https://kener.ing/",
      "docs": "https://kener.ing/docs/"
    },
    "tags": [
      "monitoring",
      "status-page",
      "alerting",
      "self-hosted"
    ]
  },
  {
    "id": "palmr",
    "name": "Palmr",
    "version": "latest",
    "description": "Palmr the open-source, self-hosted alternative to WeTransfer. Share files securely, without tracking or limitations.",
    "logo": "palmr.png",
    "links": {
      "github": "https://github.com/kyantech/Palmr",
      "website": "https://palmr.kyantech.com.br/",
      "docs": "https://palmr.kyantech.com.br/docs/3.0-beta"
    },
    "tags": [
      "file-sharing",
      "self-hosted",
      "open-source"
    ]
  },
  {
    "id": "karakeep",
    "name": "KaraKeep",
    "version": "0.25.0",
    "description": "A self-hostable bookmark-everything app (links, notes and images) with AI-based automatic tagging and full text search. Previously known as Hoarder.",
    "logo": "karakeep.svg",
    "links": {
      "github": "https://github.com/karakeep-app/karakeep",
      "website": "https://karakeep.app/",
      "docs": "https://github.com/karakeep-app/karakeep/tree/main/docs"
    },
    "tags": [
      "bookmarks",
      "bookmark-manager",
      "self-hosted",
      "ai",
      "search",
      "notes",
      "productivity"
    ]
  },
  {
    "id": "freshrss",
    "name": "FreshRSS",
    "version": "latest",
    "description": "A free, self-hostable RSS and Atom feed aggregator. Lightweight, easy to work with, powerful, and customizable with themes and extensions.",
    "logo": "freshrss.svg",
    "links": {
      "github": "https://github.com/FreshRSS/FreshRSS",
      "website": "https://freshrss.org/",
      "docs": "https://freshrss.github.io/FreshRSS/"
    },
    "tags": [
      "rss",
      "feed-reader",
      "news",
      "self-hosted",
      "aggregator",
      "reader"
    ]
  },
  {
    "id": "movary",
    "name": "Movary",
    "version": "latest",
    "description": "Movary is a self-hosted platform for tracking and managing your watched movies using TMDB.",
    "logo": "movary.png",
    "links": {
      "github": "https://github.com/leepeuker/movary",
      "website": "https://movary.org/",
      "docs": "https://docs.movary.org/"
    },
    "tags": [
      "media",
      "movies",
      "movie-tracker",
      "self-hosted",
      "plex",
      "jellyfin",
      "emby",
      "kodi",
      "trakt",
      "letterboxd",
      "netflix",
      "tmdb",
      "statistics",
      "rating"
    ]
  },
  {
    "id": "go-whatsapp-web-multidevice",
    "name": "WhatsApp API Multi Device Version",
    "version": "latest",
    "description": "WhatsApp API Multi Device Version the open-source, self-hosted whatsapp api. Send a chat, image and voice note with your own server.",
    "logo": "go-whatsapp-web-multidevice.svg",
    "links": {
      "github": "https://github.com/aldinokemal/go-whatsapp-web-multidevice",
      "website": "https://github.com/aldinokemal/go-whatsapp-web-multidevice",
      "docs": "https://github.com/aldinokemal/go-whatsapp-web-multidevice"
    },
    "tags": [
      "whatsapp",
      "self-hosted",
      "open-source",
      "api"
    ]
  },
  {
    "id": "rabbitmq",
    "name": "RabbitMQ",
    "version": "4.1-management",
    "description": "RabbitMQ is an open source multi-protocol messaging broker.",
    "logo": "rabbitmq.svg",
    "links": {
      "github": "https://github.com/rabbitmq/rabbitmq-server",
      "website": "https://www.rabbitmq.com/",
      "docs": "https://www.rabbitmq.com/documentation.html"
    },
    "tags": [
      "message-broker",
      "queue",
      "rabbitmq"
    ]
  },
  {
    "id": "ezbookkeeping",
    "name": "EZBookkeeping",
    "version": "latest",
    "description": "EZBookkeeping is a self-hosted bookkeeping application that helps you manage your personal and business finances. It provides features for tracking income, expenses, accounts, and generating financial reports.",
    "logo": "logo.png",
    "links": {
      "github": "https://github.com/mayswind/ezbookkeeping",
      "website": "https://github.com/mayswind/ezbookkeeping",
      "docs": "https://github.com/mayswind/ezbookkeeping"
    },
    "tags": [
      "bookkeeping",
      "finance",
      "accounting",
      "self-hosted",
      "personal-finance",
      "business-finance"
    ]
  },
  {
    "id": "zitadel",
    "name": "Zitadel",
    "version": "latest",
    "description": "Open-source identity and access management platform with multi-tenancy, OpenID Connect, SAML, and OAuth 2.0 support.",
    "logo": "zitadel.png",
    "links": {
      "github": "https://github.com/zitadel/zitadel",
      "website": "https://zitadel.com/",
      "docs": "https://zitadel.com/docs/"
    },
    "tags": [
      "identity",
      "authentication",
      "authorization",
      "iam",
      "security",
      "oauth",
      "openid-connect",
      "saml",
      "multi-tenant"
    ]
  },
  {
    "id": "cyberchef",
    "name": "CyberChef",
    "version": "latest",
    "description": "CyberChef is a web application for encryption, encoding, compression, and data analysis, developed by GCHQ.",
    "logo": "cyberchef.svg",
    "links": {
      "github": "https://github.com/gchq/CyberChef",
      "website": "https://gchq.github.io/CyberChef/",
      "docs": "https://github.com/gchq/CyberChef/wiki"
    },
    "tags": [
      "security",
      "encryption",
      "data-analysis"
    ]
  },
  {
    "id": "filestash",
    "name": "Filestash",
    "version": "latest",
    "description": "Filestash is the enterprise-grade file manager connecting your storage with your identity provider and authorisations.",
    "logo": "filestash.svg",
    "links": {
      "github": "https://github.com/mickael-kerjean/filestash",
      "website": "https://www.filestash.app/",
      "docs": "https://www.filestash.app/docs/"
    },
    "tags": [
      "file-manager",
      "document-editor",
      "self-hosted"
    ]
  },
  {
    "id": "mazanoke",
    "name": "MAZANOKE",
    "version": "latest",
    "description": "MAZANOKE is a modern, self-hosted image hosting and sharing platform. Upload, organize, and share your images with a clean and intuitive interface.",
    "logo": "mazanoke.svg",
    "links": {
      "github": "https://github.com/civilblur/mazanoke",
      "website": "https://github.com/civilblur/mazanoke",
      "docs": "https://github.com/civilblur/mazanoke"
    },
    "tags": [
      "image-hosting",
      "file-sharing",
      "self-hosted",
      "media",
      "gallery"
    ]
  },
  {
    "id": "ihatemoney",
    "name": "I Hate Money",
    "version": "latest",
    "description": "I Hate Money is a web application for managing shared expenses among groups of people. It helps you track who owes what to whom, making it easy to split bills and manage group finances.",
    "logo": "image.png",
    "links": {
      "github": "https://github.com/spiral-project/ihatemoney",
      "website": "https://ihatemoney.org/",
      "docs": "https://ihatemoney.readthedocs.io/"
    },
    "tags": [
      "budget",
      "finance",
      "expense-sharing",
      "self-hosted",
      "money-management",
      "group-finances"
    ]
  },
  {
    "id": "searxng",
    "name": "SearXNG",
    "version": "latest",
    "description": "SearXNG is a privacy-respecting, hackable metasearch engine that aggregates results from various search engines without tracking users.",
    "logo": "searxng.png",
    "links": {
      "github": "https://github.com/searxng/searxng",
      "website": "https://searxng.github.io/",
      "docs": "https://docs.searxng.github.io/"
    },
    "tags": [
      "search-engine",
      "metasearch",
      "privacy",
      "self-hosted",
      "aggregator"
    ]
  },
  {
    "id": "memos",
    "name": "Memos",
    "version": "latest",
    "description": "Memos is a self-hosted, open-source note-taking application that allows you to create, organize, and share notes with ease. It provides a simple and effective solution for managing your notes from anywhere.",
    "logo": "memos.png",
    "links": {
      "github": "https://github.com/usememos/memos",
      "website": "https://www.usememos.com/",
      "docs": "https://www.usememos.com/docs"
    },
    "tags": [
      "productivity",
      "notes",
      "bookmarks"
    ]
  },
  {
    "id": "linkstack",
    "name": "LinkStack",
    "version": "latest",
    "description": "LinkStack is an open-source link-in-bio platform for sharing multiple links using a customizable landing page.",
    "logo": "logo.svg",
    "links": {
      "github": "https://github.com/linkstackorg/linkstack",
      "website": "https://linkstack.org/",
      "docs": "https://docs.linkstack.org/"
    },
    "tags": [
      "bio",
      "personal",
      "cms",
      "php"
    ]
  },
  {
    "id": "opengist",
    "name": "OpenGist",
    "version": "1",
    "description": "OpenGist is a self-hosted pastebin alternative.",
    "logo": "logo.svg",
    "links": {
      "github": "https://github.com/thomiceli/opengist",
      "website": "https://github.com/thomiceli/opengist",
      "docs": "https://github.com/thomiceli/opengist"
    },
    "tags": [
      "pastebin",
      "code",
      "snippets",
      "self-hosted"
    ]
  },
  {
    "id": "snapp",
    "name": "Snapp",
    "version": "0.9-rc-020",
    "description": "Snapp is a self-hosted screenshot sharing service with user management and authentication.",
    "logo": "logo.png",
    "links": {
      "github": "https://github.com/UraniaDev/snapp",
      "website": "https://github.com/UraniaDev/snapp",
      "docs": "https://github.com/UraniaDev/snapp"
    },
    "tags": [
      "screenshot",
      "sharing",
      "self-hosted",
      "authentication"
    ]
  },
  {
    "id": "commafeed",
    "name": "CommaFeed",
    "version": "latest",
    "description": "CommaFeed is an open-source feed reader and news aggregator, designed to be lightweight and extensible, with PostgreSQL as its database.",
    "logo": "logo.svg",
    "links": {
      "github": "https://github.com/Athou/commafeed",
      "website": "https://www.commafeed.com/",
      "docs": "https://github.com/Athou/commafeed/wiki"
    },
    "tags": [
      "feed-reader",
      "news-aggregator",
      "rss"
    ]
  },
  {
    "id": "convertx",
    "name": "ConvertX",
    "version": "latest",
    "description": "ConvertX is a service for converting media files, with optional user registration and file management features.",
    "logo": "logo.png",
    "links": {
      "github": "https://github.com/c4illin/ConvertX",
      "website": "https://github.com/c4illin/ConvertX",
      "docs": "https://github.com/c4illin/ConvertX#environment-variables"
    },
    "tags": [
      "media",
      "converter",
      "ffmpeg"
    ]
  },
  {
    "id": "metube",
    "name": "MeTube",
    "version": "latest",
    "description": "MeTube is a web-based YouTube downloader that allows downloading videos and audio using yt-dlp.",
    "logo": "logo.png",
    "links": {
      "github": "https://github.com/alexta69/metube",
      "website": "https://github.com/alexta69/metube",
      "docs": "https://github.com/alexta69/metube/wiki"
    },
    "tags": [
      "downloader",
      "youtube",
      "media"
    ]
  },
  {
    "id": "pinchflat",
    "name": "Pinchflat",
    "version": "latest",
    "description": "Pinchflat is a self-hosted YouTube downloader that allows you to download videos and playlists with a simple web interface.",
    "logo": "logo.png",
    "links": {
      "github": "https://github.com/kieraneglin/pinchflat",
      "website": "https://github.com/kieraneglin/pinchflat",
      "docs": "https://github.com/kieraneglin/pinchflat"
    },
    "tags": [
      "youtube",
      "downloader",
      "media"
    ]
  },
  {
    "id": "yt-dlp-webui",
    "name": "yt-dlp-webui",
    "version": "latest",
    "description": "yt-dlp-webui is a web interface for yt-dlp, allowing you to download videos and audio from various platforms with a simple web UI.",
    "logo": "logo.ico",
    "links": {
      "github": "https://github.com/marcopiovanello/yt-dlp-web-ui",
      "website": "https://github.com/marcopiovanello/yt-dlp-web-ui",
      "docs": "https://github.com/marcopiovanello/yt-dlp-web-ui"
    },
    "tags": [
      "downloader",
      "youtube",
      "media",
      "webui"
    ]
  },
  {
    "id": "flaresolverr",
    "name": "FlareSolverr",
    "version": "latest",
    "description": "FlareSolverr is a proxy server to bypass Cloudflare and DDoS-GUARD protection.",
    "logo": "logo.png",
    "links": {
      "github": "https://github.com/FlareSolverr/FlareSolverr",
      "website": "https://github.com/FlareSolverr/FlareSolverr",
      "docs": "https://github.com/FlareSolverr/FlareSolverr"
    },
    "tags": [
      "proxy",
      "cloudflare",
      "bypass",
      "ddos-guard"
    ]
  },
  {
    "id": "neko",
    "name": "Neko",
    "version": "latest",
    "description": "Neko is a self-hosted virtual browser that runs in Docker and allows you to share browser sessions with others.",
    "logo": "logo.png",
    "links": {
      "github": "https://github.com/m1k1o/neko",
      "website": "https://github.com/m1k1o/neko",
      "docs": "https://github.com/m1k1o/neko"
    },
    "tags": [
      "browser",
      "virtual",
      "sharing",
      "remote"
    ]
  },
  {
    "id": "omni-tools",
    "name": "Omni-Tools",
    "version": "latest",
    "description": "Omni-Tools is a collection of useful tools in a single self-hosted web application.",
    "logo": "logo.png",
    "links": {
      "github": "https://github.com/iib0011/omni-tools",
      "website": "https://github.com/iib0011/omni-tools",
      "docs": "https://github.com/iib0011/omni-tools"
    },
    "tags": [
      "tools",
      "utilities",
      "collection",
      "self-hosted"
    ]
  },
  {
    "id": "openhands",
    "name": "OpenHands",
    "version": "0.1.1",
    "description": "OpenHands is an open-source platform for running and managing AI agents.",
    "logo": "image.png",
    "links": {
      "github": "https://github.com/all-hands-ai/OpenHands",
      "website": "https://github.com/all-hands-ai/OpenHands",
      "docs": "https://github.com/all-hands-ai/OpenHands"
    },
    "tags": [
      "ai",
      "agents",
      "llm",
      "openai"
    ]
  },
  {
    "id": "web-check",
    "name": "Web-Check",
    "version": "latest",
    "description": "Web-Check is a powerful all-in-one website analyzer that provides detailed insights into any website's security, performance, and functionality.",
    "logo": "logo.png",
    "links": {
      "github": "https://github.com/lissy93/web-check",
      "website": "https://github.com/lissy93/web-check",
      "docs": "https://github.com/lissy93/web-check"
    },
    "tags": [
      "website-analyzer",
      "security",
      "performance",
      "seo"
    ]
  },
  {
    "id": "dumbdrop",
    "name": "DumbDrop",
    "version": "latest",
    "description": "DumbDrop is a simple, self-hosted file sharing service with no database or authentication required.",
    "logo": "logo.svg",
    "links": {
      "github": "https://github.com/dumbwareio/dumbdrop",
      "website": "https://www.dumbware.io/software/DumbDrop/",
      "docs": "https://github.com/dumbwareio/dumbdrop"
    },
    "tags": [
      "file-sharing",
      "self-hosted",
      "simple"
    ]
  },
  {
    "id": "dumbassets",
    "name": "DumbAssets",
    "version": "latest",
    "description": "DumbAssets is a simple, self-hosted asset tracking service with no database or authentication required.",
    "logo": "logo.svg",
    "links": {
      "github": "https://github.com/dumbwareio/dumbassets",
      "website": "https://www.dumbware.io/software/DumbAssets/",
      "docs": "https://github.com/dumbwareio/dumbassets"
    },
    "tags": [
      "asset-tracking",
      "self-hosted",
      "simple"
    ]
  },
  {
    "id": "dumbpad",
    "name": "DumbPad",
    "version": "latest",
    "description": "DumbPad is a simple, self-hosted notepad service with PIN protection and no database required.",
    "logo": "logo.svg",
    "links": {
      "github": "https://github.com/dumbwareio/dumbpad",
      "website": "https://www.dumbware.io/software/DumbPad/",
      "docs": "https://github.com/dumbwareio/dumbpad"
    },
    "tags": [
      "notepad",
      "self-hosted",
      "simple"
    ]
  },
  {
    "id": "dumbbudget",
    "name": "DumbBudget",
    "version": "latest",
    "description": "DumbBudget is a simple, self-hosted budget tracking service with PIN protection and no database required.",
    "logo": "logo.svg",
    "links": {
      "github": "https://github.com/dumbwareio/dumbbudget",
      "website": "https://www.dumbware.io/software/DumbBudget/",
      "docs": "https://github.com/dumbwareio/dumbbudget"
    },
    "tags": [
      "budget",
      "finance",
      "self-hosted",
      "simple"
    ]
  },
  {
    "id": "tianji",
    "name": "Tianji",
    "version": "latest",
    "description": "Tianji is a lightweight web analytic service and uptime monitoring tool.",
    "logo": "logo.svg",
    "links": {
      "github": "https://github.com/msgbyte/tianji",
      "website": "https://github.com/msgbyte/tianji",
      "docs": "https://github.com/msgbyte/tianji"
    },
    "tags": [
      "analytics",
      "monitoring",
      "web",
      "uptime"
    ]
  },
  {
    "id": "directory-lister",
    "name": "Directory Lister",
    "version": "latest",
    "description": "Directory Lister is a simple PHP application that lists the contents of any web-accessible directory and allows navigation there within.",
    "logo": "logo.png",
    "links": {
      "github": "https://github.com/DirectoryLister/DirectoryLister",
      "website": "https://www.directorylister.com/",
      "docs": "https://docs.directorylister.com/"
    },
    "tags": [
      "file-manager",
      "directory-listing",
      "php"
    ]
  },
  {
    "id": "grimoire",
    "name": "Grimoire",
    "version": "latest",
    "description": "Grimoire is a self-hosted bookmarking app designed for speed and simplicity.",
    "logo": "logo.webp",
    "links": {
      "github": "https://github.com/goniszewski/grimoire",
      "website": "https://github.com/goniszewski/grimoire",
      "docs": "https://github.com/goniszewski/grimoire"
    },
    "tags": [
      "bookmarks",
      "self-hosted",
      "knowledge-management"
    ]
  },
  {
    "id": "keycloak",
    "name": "Keycloak",
    "version": "26.0",
    "description": "Keycloak is an open source Identity and Access Management solution for modern applications and services.",
    "logo": "keycloak.svg",
    "links": {
      "github": "https://github.com/keycloak/keycloak",
      "website": "https://www.keycloak.org/",
      "docs": "https://www.keycloak.org/documentation"
    },
    "tags": [
      "authentication",
      "identity",
      "sso",
      "oauth2",
      "openid-connect"
    ]
  },
  {
    "id": "openpanel",
    "name": "OpenPanel",
    "version": "latest",
    "description": "An open-source web and product analytics platform that combines the power of Mixpanel with the ease of Plausible and one of the best Google Analytics replacements.",
    "logo": "logo.svg",
    "links": {
      "github": "https://github.com/Openpanel-dev/openpanel",
      "website": "https://openpanel.dev/",
      "docs": "https://openpanel.dev/docs"
    },
    "tags": [
      "analytics"
    ]
  },
  {
    "id": "wg-easy",
    "name": "WG-Easy",
    "version": "15",
    "description": "WG-Easy is a simple and user-friendly WireGuard VPN server with a web interface for easy management.",
    "logo": "image.png",
    "links": {
      "github": "https://github.com/wg-easy/wg-easy",
      "website": "https://wg-easy.github.io/",
      "docs": "https://github.com/wg-easy/wg-easy/wiki"
    },
    "tags": [
      "vpn",
      "wireguard",
      "networking"
    ]
  },
  {
    "id": "open_notebook",
    "name": "Open Notebook",
    "version": "latest",
    "description": "Open Notebook with SurrealDB for data storage and AI-powered features.",
    "logo": "open_notebook.svg",
    "links": {
      "github": "https://github.com/lfnovo/open_notebook",
      "website": "https://www.open-notebook.ai/",
      "docs": "https://www.open-notebook.ai/get-started.html"
    },
    "tags": [
      "notebook",
      "ai",
      "database",
      "surrealdb"
    ]
  },
  {
    "id": "booklore",
    "name": "Booklore",
    "version": "latest",
    "description": "Booklore is an application for managing and serving book-related data, backed by a MariaDB database.",
    "logo": "image.png",
    "links": {
      "github": "https://github.com/booklore-app/BookLore",
      "website": "https://github.com/booklore-app/BookLore",
      "docs": "https://github.com/booklore-app/BookLore/tree/develop/docs"
    },
    "tags": [
      "books",
      "library",
      "database",
      "mariadb"
    ]
  },
  {
    "id": "scrypted",
    "name": "Scrypted",
    "version": "latest",
    "description": "Scrypted is a home automation platform that integrates with various smart home devices and provides NVR capabilities for video surveillance.",
    "logo": "image.png",
    "links": {
      "github": "https://github.com/koush/scrypted",
      "website": "https://www.scrypted.app/",
      "docs": "https://docs.scrypted.app/"
    },
<<<<<<< HEAD
    "tags": ["home-automation", "nvr", "smart-home", "surveillance"]
  },
  {
    "id": "statping-ng",
    "name": "Statping-NG",
    "version": "latest",
    "description": "Statping-NG is an easy-to-use status page for monitoring websites and applications with beautiful metrics, analytics, and health checks.",
    "logo": "statping-ng.png",
    "links": {
      "github": "https://github.com/adamboutcher/statping-ng",
      "website": "https://statping-ng.github.io/",
      "docs": "https://statping-ng.github.io/install.html"
    },
    "tags": ["monitoring", "status-page"]
=======
    "tags": [
      "home-automation",
      "nvr",
      "smart-home",
      "surveillance"
    ]
>>>>>>> 996dbd82
  }
]<|MERGE_RESOLUTION|>--- conflicted
+++ resolved
@@ -4023,7 +4023,6 @@
       "website": "https://www.scrypted.app/",
       "docs": "https://docs.scrypted.app/"
     },
-<<<<<<< HEAD
     "tags": ["home-automation", "nvr", "smart-home", "surveillance"]
   },
   {
@@ -4038,13 +4037,5 @@
       "docs": "https://statping-ng.github.io/install.html"
     },
     "tags": ["monitoring", "status-page"]
-=======
-    "tags": [
-      "home-automation",
-      "nvr",
-      "smart-home",
-      "surveillance"
-    ]
->>>>>>> 996dbd82
   }
 ]