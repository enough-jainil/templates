[
  {
    "id": "autobase",
    "name": "Autobase",
    "version": "2.3.0",
    "description": "Autobase for PostgreSQL® is an open-source alternative to cloud-managed databases (DBaaS) such as Amazon RDS, Google Cloud SQL, Azure Database, and more.",
    "links": {
      "github": "https://github.com/vitabaks/autobase",
      "website": "https://autobase.tech/",
      "docs": "https://autobase.tech/docs"
    },
    "logo": "autobase.svg",
    "tags": ["database", "postgres", "automation", "self-hosted", "dbaas"]
  },
  {
    "id": "capso",
    "name": "Cap.so",
    "version": "latest",
    "description": "Cap.so is a platform for web and desktop applications with MySQL and S3 storage. It provides a complete development environment with database and file storage capabilities.",
    "links": {
      "github": "https://github.com/CapSoftware/Cap",
      "website": "https://cap.so/",
      "docs": "https://cap.so/docs/"
    },
    "logo": "capso.png",
    "tags": ["web", "s3", "mysql", "development", "self-hosted"]
  },
  {
    "id": "authentik",
    "name": "Authentik",
    "version": "2025.6.3",
    "description": "Authentik is an open-source Identity Provider for authentication and authorization. It provides a comprehensive solution for managing user authentication, authorization, and identity federation with support for SAML, OAuth2, OIDC, and more.",
    "links": {
      "github": "https://github.com/goauthentik/authentik",
      "website": "https://goauthentik.io/",
      "docs": "https://goauthentik.io/docs/"
    },
    "logo": "authentik.svg",
    "tags": [
      "authentication",
      "identity",
      "sso",
      "oidc",
      "saml",
      "oauth2",
      "self-hosted"
    ]
  },
  {
    "id": "freescout",
    "name": "FreeScout",
    "version": "latest",
    "description": "FreeScout is a free open source help desk and shared inbox system. It's a self-hosted alternative to HelpScout, Zendesk, and similar services that allows you to manage customer communications through email and a clean web interface. FreeScout makes it easy to organize support requests, track customer conversations, and collaborate with your team.",
    "links": {
      "github": "https://github.com/freescout-helpdesk/freescout",
      "website": "https://freescout.net/",
      "docs": "https://github.com/freescout-helpdesk/freescout/wiki/Installation-Guide"
    },
    "logo": "freescout.svg",
    "tags": ["helpdesk", "support", "email", "customer-service", "self-hosted"]
  },
  {
    "id": "openresty-manager",
    "name": "OpenResty Manager",
    "version": "1.2.0",
    "description": "The easiest using, powerful and beautiful OpenResty Manager (Nginx Enhanced Version) , open source alternative to OpenResty Edge, which can enable you to easily reverse proxy your websites with security running at home or internet, including Access Control, HTTP Flood Protection, Free SSL, without having to know too much about OpenResty or Let's Encrypt.",
    "links": {
      "github": "https://github.com/Safe3/openresty-manager",
      "website": "https://om.uusec.com/",
      "docs": "https://github.com/Safe3/openresty-manager"
    },
    "logo": "logo.svg",
    "tags": ["web", "proxy", "security", "self-hosted", "openresty", "nginx"]
  },
  {
    "id": "appwrite",
    "name": "Appwrite",
    "version": "1.6.1",
    "description": "Appwrite is an end-to-end backend server for Web, Mobile, Native, or Backend apps. Appwrite abstracts the complexity and repetitiveness required to build a modern backend API from scratch and allows you to build secure apps faster.\nUsing Appwrite, you can easily integrate your app with user authentication and multiple sign-in methods, a database for storing and querying users and team data, storage and file management, image manipulation, Cloud Functions, messaging, and more services.",
    "links": {
      "github": "https://github.com/appwrite/appwrite",
      "website": "https://appwrite.io/",
      "docs": "https://appwrite.io/docs"
    },
    "logo": "appwrite.svg",
    "tags": ["database", "firebase", "postgres"]
  },
  {
    "id": "outline",
    "name": "Outline",
    "version": "0.82.0",
    "description": "Outline is a self-hosted knowledge base and documentation platform that allows you to build and manage your own knowledge base applications.",
    "links": {
      "github": "https://github.com/outline/outline",
      "website": "https://getoutline.com/",
      "docs": "https://docs.getoutline.com/s/guide"
    },
    "logo": "outline.png",
    "tags": ["documentation", "knowledge-base", "self-hosted"]
  },
  {
    "id": "supabase",
    "name": "SupaBase",
    "version": "1.25.04 / dokploy >= 0.22.5",
    "description": "The open source Firebase alternative. Supabase gives you a dedicated Postgres database to build your web, mobile, and AI applications. This require at least version 0.22.5 of dokploy.",
    "links": {
      "github": "https://github.com/supabase/supabase",
      "website": "https://supabase.com/",
      "docs": "https://supabase.com/docs/guides/self-hosting"
    },
    "logo": "supabase.svg",
    "tags": ["database", "firebase", "postgres"],
    "dokploy_version": ">=0.22.5"
  },
  {
    "id": "pre0.22.5-supabase",
    "name": "SupaBase",
    "version": "1.25.04 / dokploy < 0.22.5",
    "description": "The open source Firebase alternative. Supabase gives you a dedicated Postgres database to build your web, mobile, and AI applications. This is for dokploy version < 0.22.5.",
    "links": {
      "github": "https://github.com/supabase/supabase",
      "website": "https://supabase.com/",
      "docs": "https://supabase.com/docs/guides/self-hosting"
    },
    "logo": "supabase.svg",
    "tags": ["database", "firebase", "postgres"],
    "dokploy_version": "<0.22.5"
  },
  {
    "id": "pocketbase",
    "name": "PocketBase",
    "description": "Open Source backend in 1 file",
    "version": "v0.28.0",
    "logo": "logo.svg",
    "links": {
      "github": "https://github.com/pocketbase/pocketbase",
      "website": "https://pocketbase.io/",
      "docs": "https://pocketbase.io/docs/"
    },
    "tags": ["backend", "database", "api"]
  },
  {
    "id": "plausible",
    "name": "Plausible",
    "version": "v2.1.5",
    "description": "Plausible is a open source, self-hosted web analytics platform that lets you track website traffic and user behavior.",
    "logo": "logo.svg",
    "links": {
      "github": "https://github.com/plausible/plausible",
      "website": "https://plausible.io/",
      "docs": "https://plausible.io/docs"
    },
    "tags": ["analytics"]
  },
  {
    "id": "calcom",
    "name": "Calcom",
    "version": "v2.7.6",
    "description": "Calcom is a open source alternative to Calendly that allows to create scheduling and booking services.",
    "links": {
      "github": "https://github.com/calcom/cal.com",
      "website": "https://cal.com/",
      "docs": "https://cal.com/docs"
    },
    "logo": "calcom.jpg",
    "tags": ["scheduling", "booking"]
  },
  {
    "id": "grafana",
    "name": "Grafana",
    "version": "9.5.20",
    "description": "Grafana is an open source platform for data visualization and monitoring.",
    "logo": "grafana.svg",
    "links": {
      "github": "https://github.com/grafana/grafana",
      "website": "https://grafana.com/",
      "docs": "https://grafana.com/docs/"
    },
    "tags": ["monitoring"]
  },
  {
    "id": "stalwart",
    "name": "Stalwart",
    "version": "latest",
    "description": "Stalwart Mail Server is an open-source mail server solution with JMAP, IMAP4, POP3, and SMTP support and a wide range of modern features. It is written in Rust and designed to be secure, fast, robust and scalable.",
    "logo": "stalwart.svg",
    "links": {
      "github": "https://github.com/stalwartlabs/mail-server",
      "website": "https://stalw.art/",
      "docs": "https://stalw.art/docs/"
    },
    "tags": [
      "email",
      "smtp",
      "jmap",
      "imap4",
      "pop3",
      "self-hosted",
      "mail-server"
    ]
  },
  {
    "id": "datalens",
    "name": "DataLens",
    "version": "1.23.0",
    "description": "A modern, scalable business intelligence and data visualization system.",
    "logo": "datalens.svg",
    "links": {
      "github": "https://github.com/datalens-tech/datalens",
      "website": "https://datalens.tech/",
      "docs": "https://datalens.tech/docs/"
    },
    "tags": ["analytics", "self-hosted", "bi", "monitoring"]
  },
  {
    "id": "directus",
    "name": "Directus",
    "version": "11.0.2",
    "description": "Directus is an open source headless CMS that provides an API-first solution for building custom backends.",
    "logo": "directus.jpg",
    "links": {
      "github": "https://github.com/directus/directus",
      "website": "https://directus.io/",
      "docs": "https://docs.directus.io/"
    },
    "tags": ["cms"]
  },
  {
    "id": "baserow",
    "name": "Baserow",
    "version": "1.25.2",
    "description": "Baserow is an open source database management tool that allows you to create and manage databases.",
    "logo": "baserow.webp",
    "links": {
      "github": "https://github.com/Baserow/baserow",
      "website": "https://baserow.io/",
      "docs": "https://baserow.io/docs/index"
    },
    "tags": ["database"]
  },
  {
    "id": "budibase",
    "name": "Budibase",
    "version": "3.5.3",
    "description": "Budibase is an open-source low-code platform that saves engineers 100s of hours building forms, portals, and approval apps, securely.",
    "logo": "budibase.svg",
    "links": {
      "github": "https://github.com/Budibase/budibase",
      "website": "https://budibase.com/",
      "docs": "https://docs.budibase.com/docs/"
    },
    "tags": ["database", "low-code", "nocode", "applications"]
  },
  {
    "id": "forgejo",
    "name": "Forgejo",
    "version": "10",
    "description": "Forgejo is a self-hosted lightweight software forge. Easy to install and low maintenance, it just does the job",
    "logo": "forgejo.svg",
    "links": {
      "github": "https://codeberg.org/forgejo/forgejo",
      "website": "https://forgejo.org/",
      "docs": "https://forgejo.org/docs/latest/"
    },
    "tags": ["self-hosted", "storage"]
  },
  {
    "id": "gitlab-ce",
    "name": "GitLab CE",
    "version": "latest",
    "description": "GitLab Community Edition is a free and open source platform for managing Git repositories, CI/CD pipelines, and project management.",
    "logo": "gitlab-ce.svg",
    "links": {
      "github": "https://gitlab.com/gitlab-org/gitlab-ce",
      "website": "https://gitlab.com/",
      "docs": "https://docs.gitlab.com/ee/"
    },
    "tags": ["git", "ci-cd", "version-control", "project-management"]
  },
  {
    "id": "ghost",
    "name": "Ghost",
    "version": "5.0.0",
    "description": "Ghost is a free and open source, professional publishing platform built on a modern Node.js technology stack.",
    "logo": "ghost.jpeg",
    "links": {
      "github": "https://github.com/TryGhost/Ghost",
      "website": "https://ghost.org/",
      "docs": "https://ghost.org/docs/"
    },
    "tags": ["cms"]
  },
  {
    "id": "lodestone",
    "name": "Lodestone",
    "version": "0.5.1",
    "description": "A free, open source server hosting tool for Minecraft and other multiplayers games.",
    "logo": "lodestone.png",
    "links": {
      "github": "https://github.com/Lodestone-Team/lodestone",
      "website": "https://lodestone.cc",
      "docs": "https://github.com/Lodestone-Team/lodestone/wiki"
    },
    "tags": ["minecraft", "hosting", "server"]
  },
  {
    "id": "dragonfly-db",
    "name": "Dragonfly",
    "version": "1.28.1",
    "description": "Dragonfly is a drop-in Redis replacement that is designed for heavy data workloads running on modern cloud hardware.",
    "logo": "dragonfly-db.png",
    "links": {
      "github": "https://github.com/dragonflydb/dragonfly",
      "website": "https://www.dragonflydb.io/",
      "docs": "https://www.dragonflydb.io/docs"
    },
    "tags": ["database", "redis"]
  },
  {
    "id": "stack-auth",
    "name": "Stack Auth",
    "version": "latest",
    "description": "Open-source Auth0/Clerk alternative. Stack Auth is a free and open source authentication tool that allows you to authenticate your users.",
    "logo": "stack-auth.png",
    "links": {
      "github": "https://github.com/stack-auth/stack-auth",
      "website": "https://stack-auth.com/",
      "docs": "https://docs.stack-auth.com/next/overview"
    },
    "tags": ["authentication", "auth", "authorization"]
  },
  {
    "id": "uptime-kuma",
    "name": "Uptime Kuma",
    "version": "1.23.15",
    "description": "Uptime Kuma is a free and open source monitoring tool that allows you to monitor your websites and applications.",
    "logo": "uptime-kuma.png",
    "links": {
      "github": "https://github.com/louislam/uptime-kuma",
      "website": "https://uptime.kuma.pet/",
      "docs": "https://github.com/louislam/uptime-kuma/wiki"
    },
    "tags": ["monitoring"]
  },
  {
    "id": "n8n",
    "name": "n8n",
    "version": "1.104.0",
    "description": "n8n is an open source low-code platform for automating workflows and integrations.",
    "logo": "n8n.png",
    "links": {
      "github": "https://github.com/n8n-io/n8n",
      "website": "https://n8n.io/",
      "docs": "https://docs.n8n.io/"
    },
    "tags": ["automation"]
  },
  {
    "id": "kestra",
    "name": "Kestra",
    "version": "latest",
    "description": "Unified Orchestration Platform to Simplify Business-Critical Workflows and Govern them as Code and from the UI.",
    "logo": "kestra.svg",
    "links": {
      "github": "https://github.com/kestra-io/kestra",
      "website": "https://kestra.io",
      "docs": "https://kestra.io/docs"
    },
    "tags": ["automation"]
  },
  {
    "id": "wordpress",
    "name": "Wordpress",
    "version": "latest",
    "description": "Wordpress is a free and open source content management system (CMS) for publishing and managing websites.",
    "logo": "wordpress.png",
    "links": {
      "github": "https://github.com/WordPress/WordPress",
      "website": "https://wordpress.org/",
      "docs": "https://wordpress.org/documentation/"
    },
    "tags": ["cms"]
  },
  {
    "id": "odoo",
    "name": "Odoo",
    "version": "16.0",
    "description": "Odoo is a free and open source business management software that helps you manage your company's operations.",
    "logo": "odoo.png",
    "links": {
      "github": "https://github.com/odoo/odoo",
      "website": "https://odoo.com/",
      "docs": "https://www.odoo.com/documentation/"
    },
    "tags": ["cms"]
  },
  {
    "id": "appsmith",
    "name": "Appsmith",
    "version": "v1.29",
    "description": "Appsmith is a free and open source platform for building internal tools and applications.",
    "logo": "appsmith.png",
    "links": {
      "github": "https://github.com/appsmithorg/appsmith",
      "website": "https://appsmith.com/",
      "docs": "https://docs.appsmith.com/"
    },
    "tags": ["cms"]
  },
  {
    "id": "excalidraw",
    "name": "Excalidraw",
    "version": "latest",
    "description": "Excalidraw is a free and open source online diagramming tool that lets you easily create and share beautiful diagrams.",
    "logo": "excalidraw.jpg",
    "links": {
      "github": "https://github.com/excalidraw/excalidraw",
      "website": "https://excalidraw.com/",
      "docs": "https://docs.excalidraw.com/"
    },
    "tags": ["drawing"]
  },
  {
    "id": "documenso",
    "name": "Documenso",
    "version": "v1.5.6",
    "description": "Documenso is the open source alternative to DocuSign for signing documents digitally",
    "links": {
      "github": "https://github.com/documenso/documenso",
      "website": "https://documenso.com/",
      "docs": "https://documenso.com/docs"
    },
    "logo": "documenso.png",
    "tags": ["document-signing"]
  },
  {
    "id": "nocodb",
    "name": "NocoDB",
    "version": "0.257.2",
    "description": "NocoDB is an opensource Airtable alternative that turns any MySQL, PostgreSQL, SQL Server, SQLite & MariaDB into a smart spreadsheet.",
    "links": {
      "github": "https://github.com/nocodb/nocodb",
      "website": "https://nocodb.com/",
      "docs": "https://docs.nocodb.com/"
    },
    "logo": "nocodb.png",
    "tags": ["database", "spreadsheet", "low-code", "nocode"]
  },
  {
    "id": "meilisearch",
    "name": "Meilisearch",
    "version": "v1.8.3",
    "description": "Meilisearch is a free and open-source search engine that allows you to easily add search functionality to your web applications.",
    "logo": "meilisearch.png",
    "links": {
      "github": "https://github.com/meilisearch/meilisearch",
      "website": "https://www.meilisearch.com/",
      "docs": "https://docs.meilisearch.com/"
    },
    "tags": ["search"]
  },
  {
    "id": "mattermost",
    "name": "Mattermost",
    "version": "10.6.1",
    "description": "A single point of collaboration. Designed specifically for digital operations.",
    "logo": "mattermost.png",
    "links": {
      "github": "https://github.com/mattermost/mattermost",
      "website": "https://mattermost.com/",
      "docs": "https://docs.mattermost.com/"
    },
    "tags": ["chat", "self-hosted"]
  },
  {
    "id": "phpmyadmin",
    "name": "Phpmyadmin",
    "version": "5.2.1",
    "description": "Phpmyadmin is a free and open-source web interface for MySQL and MariaDB that allows you to manage your databases.",
    "logo": "phpmyadmin.png",
    "links": {
      "github": "https://github.com/phpmyadmin/phpmyadmin",
      "website": "https://www.phpmyadmin.net/",
      "docs": "https://www.phpmyadmin.net/docs/"
    },
    "tags": ["database"]
  },
  {
    "id": "rocketchat",
    "name": "Rocketchat",
    "version": "6.9.2",
    "description": "Rocket.Chat is a free and open-source web chat platform that allows you to build and manage your own chat applications.",
    "logo": "rocketchat.png",
    "links": {
      "github": "https://github.com/RocketChat/Rocket.Chat",
      "website": "https://rocket.chat/",
      "docs": "https://rocket.chat/docs/"
    },
    "tags": ["chat"]
  },
  {
    "id": "minio",
    "name": "Minio",
    "description": "Minio is an open source object storage server compatible with Amazon S3 cloud storage service.",
    "logo": "minio.png",
    "version": "latest",
    "links": {
      "github": "https://github.com/minio/minio",
      "website": "https://minio.io/",
      "docs": "https://docs.minio.io/"
    },
    "tags": ["storage"]
  },
  {
    "id": "metabase",
    "name": "Metabase",
    "version": "v0.50.8",
    "description": "Metabase is an open source business intelligence tool that allows you to ask questions and visualize data.",
    "logo": "metabase.png",
    "links": {
      "github": "https://github.com/metabase/metabase",
      "website": "https://www.metabase.com/",
      "docs": "https://www.metabase.com/docs/"
    },
    "tags": ["database", "dashboard"]
  },
  {
    "id": "glitchtip",
    "name": "Glitchtip",
    "version": "v4.0",
    "description": "Glitchtip is simple, open source error tracking",
    "logo": "glitchtip.png",
    "links": {
      "github": "https://gitlab.com/glitchtip/",
      "website": "https://glitchtip.com/",
      "docs": "https://glitchtip.com/documentation"
    },
    "tags": ["hosting"]
  },
  {
    "id": "open-webui",
    "name": "Open WebUI",
    "version": "v0.3.7",
    "description": "Open WebUI is a free and open source chatgpt alternative. Open WebUI is an extensible, feature-rich, and user-friendly self-hosted WebUI designed to operate entirely offline. It supports various LLM runners, including Ollama and OpenAI-compatible APIs. The template include ollama and webui services.",
    "logo": "open-webui.png",
    "links": {
      "github": "https://github.com/open-webui/open-webui",
      "website": "https://openwebui.com/",
      "docs": "https://docs.openwebui.com/"
    },
    "tags": ["chat"]
  },
  {
    "id": "mailpit",
    "name": "Mailpit",
    "version": "v1.22.3",
    "description": "Mailpit is a tiny, self-contained, and secure email & SMTP testing tool with API for developers.",
    "logo": "mailpit.svg",
    "links": {
      "github": "https://github.com/axllent/mailpit",
      "website": "https://mailpit.axllent.org/",
      "docs": "https://mailpit.axllent.org/docs/"
    },
    "tags": ["email", "smtp"]
  },
  {
    "id": "listmonk",
    "name": "Listmonk",
    "version": "v3.0.0",
    "description": "High performance, self-hosted, newsletter and mailing list manager with a modern dashboard.",
    "logo": "listmonk.png",
    "links": {
      "github": "https://github.com/knadh/listmonk",
      "website": "https://listmonk.app/",
      "docs": "https://listmonk.app/docs/"
    },
    "tags": ["email", "newsletter", "mailing-list"]
  },
  {
    "id": "doublezero",
    "name": "Double Zero",
    "version": "v0.2.1",
    "description": "00 is a self hostable SES dashboard for sending and monitoring emails with AWS",
    "logo": "doublezero.svg",
    "links": {
      "github": "https://github.com/technomancy-dev/00",
      "website": "https://www.double-zero.cloud/",
      "docs": "https://github.com/technomancy-dev/00"
    },
    "tags": ["email"]
  },
  {
    "id": "umami",
    "name": "Umami",
    "version": "v2.16.1",
    "description": "Umami is a simple, fast, privacy-focused alternative to Google Analytics.",
    "logo": "umami.png",
    "links": {
      "github": "https://github.com/umami-software/umami",
      "website": "https://umami.is",
      "docs": "https://umami.is/docs"
    },
    "tags": ["analytics"]
  },
  {
    "id": "jellyfin",
    "name": "jellyfin",
    "version": "v10.9.7",
    "description": "Jellyfin is a Free Software Media System that puts you in control of managing and streaming your media. ",
    "logo": "jellyfin.svg",
    "links": {
      "github": "https://github.com/jellyfin/jellyfin",
      "website": "https://jellyfin.org/",
      "docs": "https://jellyfin.org/docs/"
    },
    "tags": ["media system"]
  },
  {
    "id": "teable",
    "name": "teable",
    "version": "v1.3.1-alpha-build.460",
    "description": "Teable is a Super fast, Real-time, Professional, Developer friendly, No-code database built on Postgres. It uses a simple, spreadsheet-like interface to create complex enterprise-level database applications. Unlock efficient app development with no-code, free from the hurdles of data security and scalability.",
    "logo": "teable.png",
    "links": {
      "github": "https://github.com/teableio/teable",
      "website": "https://teable.io/",
      "docs": "https://help.teable.io/"
    },
    "tags": ["database", "spreadsheet", "low-code", "nocode"]
  },
  {
    "id": "zipline",
    "name": "Zipline",
    "version": "v3.7.9",
    "description": "A ShareX/file upload server that is easy to use, packed with features, and with an easy setup!",
    "logo": "zipline.png",
    "links": {
      "github": "https://github.com/diced/zipline",
      "website": "https://zipline.diced.sh/",
      "docs": "https://zipline.diced.sh/docs/"
    },
    "tags": ["media system", "storage"]
  },
  {
    "id": "soketi",
    "name": "Soketi",
    "version": "v1.6.1-16",
    "description": "Soketi is your simple, fast, and resilient open-source WebSockets server.",
    "logo": "soketi.png",
    "links": {
      "github": "https://github.com/soketi/soketi",
      "website": "https://soketi.app/",
      "docs": "https://docs.soketi.app/"
    },
    "tags": ["chat"]
  },
  {
    "id": "aptabase",
    "name": "Aptabase",
    "version": "v1.0.0",
    "description": "Aptabase is a self-hosted web analytics platform that lets you track website traffic and user behavior.",
    "logo": "aptabase.svg",
    "links": {
      "github": "https://github.com/aptabase/aptabase",
      "website": "https://aptabase.com/",
      "docs": "https://github.com/aptabase/aptabase/blob/main/README.md"
    },
    "tags": ["analytics", "self-hosted"]
  },
  {
    "id": "typebot",
    "name": "Typebot",
    "version": "2.27.0",
    "description": "Typebot is an open-source chatbot builder platform.",
    "logo": "typebot.svg",
    "links": {
      "github": "https://github.com/baptisteArno/typebot.io",
      "website": "https://typebot.io/",
      "docs": "https://docs.typebot.io/get-started/introduction"
    },
    "tags": ["chatbot", "builder", "open-source"]
  },
  {
    "id": "typecho",
    "name": "Typecho",
    "version": "stable",
    "description": "Typecho 是一个轻量级的开源博客程序，基于 PHP 开发，支持多种数据库，简洁而强大。",
    "logo": "typecho.png",
    "links": {
      "github": "https://github.com/typecho/typecho",
      "website": "https://typecho.org/",
      "docs": "http://docs.typecho.org"
    },
    "tags": ["blog", "cms", "php"]
  },
  {
    "id": "gitea",
    "name": "Gitea",
    "version": "1.22.3",
    "description": "Git with a cup of tea! Painless self-hosted all-in-one software development service, including Git hosting, code review, team collaboration, package registry and CI/CD.",
    "logo": "gitea.png",
    "links": {
      "github": "https://github.com/go-gitea/gitea.git",
      "website": "https://gitea.com/",
      "docs": "https://docs.gitea.com/installation/install-with-docker"
    },
    "tags": ["self-hosted", "storage"]
  },
  {
    "id": "gitea-mirror",
    "name": "Gitea Mirror",
    "version": "v2.11.2",
    "description": "Gitea Mirror is a modern web app for automatically mirroring repositories from GitHub to your self-hosted Gitea instance. It features a user-friendly interface to sync public, private, or starred GitHub repos, mirror entire organizations with structure preservation, and optionally mirror issues and labels. The application includes smart filtering, detailed logs, and scheduled automatic mirroring.",
    "logo": "gitea-mirror.png",
    "links": {
      "github": "https://github.com/arunavo4/gitea-mirror",
      "website": "https://github.com/arunavo4/gitea-mirror",
      "docs": "https://github.com/arunavo4/gitea-mirror#readme"
    },
    "tags": ["git", "mirror", "github", "gitea", "self-hosted", "automation"]
  },
  {
    "id": "roundcube",
    "name": "Roundcube",
    "version": "1.6.9",
    "description": "Free and open source webmail software for the masses, written in PHP.",
    "logo": "roundcube.svg",
    "links": {
      "github": "https://github.com/roundcube/roundcubemail",
      "website": "https://roundcube.net/",
      "docs": "https://roundcube.net/about/"
    },
    "tags": ["self-hosted", "email", "webmail"]
  },
  {
    "id": "filebrowser",
    "name": "File Browser",
    "version": "2.31.2",
    "description": "Filebrowser is a standalone file manager for uploading, deleting, previewing, renaming, and editing files, with support for multiple users, each with their own directory.",
    "logo": "filebrowser.svg",
    "links": {
      "github": "https://github.com/filebrowser/filebrowser",
      "website": "https://filebrowser.org/",
      "docs": "https://filebrowser.org/"
    },
    "tags": ["file-manager", "storage"]
  },
  {
    "id": "focalboard",
    "name": "Focalboard",
    "version": "8.0.0",
    "description": "Open source project management for technical teams",
    "logo": "focalboard.png",
    "links": {
      "github": "https://github.com/sysblok/focalboard",
      "website": "https://focalboard.com",
      "docs": "https://www.focalboard.com/docs/"
    },
    "tags": ["kanban"]
  },
  {
    "id": "tolgee",
    "name": "Tolgee",
    "version": "v3.80.4",
    "description": "Developer & translator friendly web-based localization platform",
    "logo": "tolgee.svg",
    "links": {
      "github": "https://github.com/tolgee/tolgee-platform",
      "website": "https://tolgee.io",
      "docs": "https://tolgee.io/platform"
    },
    "tags": ["self-hosted", "i18n", "localization", "translations"]
  },
  {
    "id": "portainer",
    "name": "Portainer",
    "version": "2.21.4",
    "description": "Portainer is a container management tool for deploying, troubleshooting, and securing applications across cloud, data centers, and IoT.",
    "logo": "portainer.svg",
    "links": {
      "github": "https://github.com/portainer/portainer",
      "website": "https://www.portainer.io/",
      "docs": "https://docs.portainer.io/"
    },
    "tags": ["cloud", "monitoring"]
  },
  {
    "id": "plane",
    "name": "Plane",
    "version": "v0.27.1",
    "description": "Easy, flexible, open source project management software",
    "logo": "plane.png",
    "links": {
      "github": "https://github.com/makeplane/plane",
      "website": "https://plane.so",
      "docs": "https://docs.plane.so/"
    },
    "tags": ["kanban"]
  },
  {
    "id": "pterodactyl",
    "name": "Pterodactyl",
    "version": "latest",
    "description": "A free, open-source game server management panel.",
    "logo": "pterodactyl.png",
    "links": {
      "github": "https://github.com/pterodactyl/panel",
      "website": "https://pterodactyl.io",
      "docs": "https://pterodactyl.io/project/introduction.html"
    },
    "tags": ["self-hosted", "open-source", "management"]
  },
  {
    "id": "pyrodactyl",
    "name": "Pyrodactyl",
    "version": "main",
    "description": "Pyrodactyl is the Pterodactyl-based game server panel that's faster, smaller, safer, and more accessible than Pelican. ",
    "logo": "pyrodactyl.png",
    "links": {
      "github": "https://github.com/pyrohost/pyrodactyl",
      "website": "https://pyrodactyl.dev",
      "docs": "https://pyrodactyl.dev/docs"
    },
    "tags": ["self-hosted", "open-source", "management"]
  },
  {
    "id": "influxdb",
    "name": "InfluxDB",
    "version": "2.7.10",
    "description": "InfluxDB 2.7 is the platform purpose-built to collect, store, process and visualize time series data.",
    "logo": "influxdb.png",
    "links": {
      "github": "https://github.com/influxdata/influxdb",
      "website": "https://www.influxdata.com/",
      "docs": "https://docs.influxdata.com/influxdb/v2/"
    },
    "tags": ["self-hosted", "open-source", "storage", "database"]
  },
  {
    "id": "infisical",
    "name": "Infisical",
    "version": "0.90.1",
    "description": "All-in-one platform to securely manage application configuration and secrets across your team and infrastructure.",
    "logo": "infisical.jpg",
    "links": {
      "github": "https://github.com/Infisical/infisical",
      "website": "https://infisical.com/",
      "docs": "https://infisical.com/docs/documentation/getting-started/introduction"
    },
    "tags": ["self-hosted", "open-source"]
  },
  {
    "id": "docmost",
    "name": "Docmost",
    "version": "0.4.1",
    "description": "Docmost, is an open-source collaborative wiki and documentation software.",
    "logo": "docmost.png",
    "links": {
      "github": "https://github.com/docmost/docmost",
      "website": "https://docmost.com/",
      "docs": "https://docmost.com/docs/"
    },
    "tags": ["self-hosted", "open-source", "manager"]
  },
  {
    "id": "vaultwarden",
    "name": "Vaultwarden",
    "version": "1.33.2",
    "description": "Unofficial Bitwarden compatible server written in Rust, formerly known as bitwarden_rs",
    "logo": "vaultwarden.svg",
    "links": {
      "github": "https://github.com/dani-garcia/vaultwarden",
      "website": "",
      "docs": "https://github.com/dani-garcia/vaultwarden/wiki"
    },
    "tags": ["open-source"]
  },
  {
    "id": "linkding",
    "name": "Linkding",
    "version": "latest",
    "description": "Linkding is a self-hosted bookmark manager with a clean and simple interface.",
    "logo": "linkding.svg",
    "links": {
      "github": "https://github.com/sissbruecker/linkding",
      "website": "https://sissbruecker.github.io/linkding/",
      "docs": "https://github.com/sissbruecker/linkding/blob/master/docs/Options.md"
    },
    "tags": ["bookmark-manager", "self-hosted"]
  },
  {
    "id": "linkwarden",
    "name": "Linkwarden",
    "version": "2.9.3",
    "description": "Self-hosted, open-source collaborative bookmark manager to collect, organize and archive webpages.",
    "logo": "linkwarden.png",
    "links": {
      "github": "https://github.com/linkwarden/linkwarden",
      "website": "https://linkwarden.app/",
      "docs": "https://docs.linkwarden.app/"
    },
    "tags": ["bookmarks", "link-sharing"]
  },
  {
    "id": "hi-events",
    "name": "Hi.events",
    "version": "0.8.0-beta.1",
    "description": "Hi.Events is a self-hosted event management and ticket selling platform that allows you to create, manage and promote events easily.",
    "logo": "hi-events.svg",
    "links": {
      "github": "https://github.com/HiEventsDev/hi.events",
      "website": "https://hi.events/",
      "docs": "https://hi.events/docs"
    },
    "tags": ["self-hosted", "open-source", "manager"]
  },
  {
    "id": "habitica",
    "name": "Habitica",
    "version": "latest",
    "description": "Habitica is a free habit and productivity app that treats your real life like a game. With in-game rewards and punishments to motivate you and a strong social network to inspire you, Habitica can help you achieve your goals to become healthy and hard-working.",
    "logo": "image.png",
    "links": {
      "github": "https://github.com/HabitRPG/habitica",
      "website": "https://habitica.com/",
      "docs": "https://habitica.fandom.com/wiki/Setting_up_Habitica_Locally"
    },
    "tags": ["productivity", "gamification", "habits", "self-hosted"]
  },
  {
    "id": "hoarder",
    "name": "Hoarder",
    "version": "0.22.0",
    "description": "Hoarder is an open source \"Bookmark Everything\" app that uses AI for automatically tagging the content you throw at it.",
    "logo": "hoarder.svg",
    "links": {
      "github": "https://github.com/hoarder/hoarder",
      "website": "https://hoarder.app/",
      "docs": "https://docs.hoarder.app/"
    },
    "tags": ["self-hosted", "bookmarks", "link-sharing"]
  },
  {
    "id": "windows",
    "name": "Windows (dockerized)",
    "version": "4.00",
    "description": "Windows inside a Docker container.",
    "logo": "windows.png",
    "links": {
      "github": "https://github.com/dockur/windows",
      "website": "",
      "docs": "https://github.com/dockur/windows?tab=readme-ov-file#how-do-i-use-it"
    },
    "tags": ["self-hosted", "open-source", "os"]
  },
  {
    "id": "macos",
    "name": "MacOS (dockerized)",
    "version": "1.14",
    "description": "MacOS inside a Docker container.",
    "logo": "macos.png",
    "links": {
      "github": "https://github.com/dockur/macos",
      "website": "",
      "docs": "https://github.com/dockur/macos?tab=readme-ov-file#how-do-i-use-it"
    },
    "tags": ["self-hosted", "open-source", "os"]
  },
  {
    "id": "coder",
    "name": "Coder",
    "version": "2.15.3",
    "description": "Coder is an open-source cloud development environment (CDE) that you host in your cloud or on-premises.",
    "logo": "coder.svg",
    "links": {
      "github": "https://github.com/coder/coder",
      "website": "https://coder.com/",
      "docs": "https://coder.com/docs"
    },
    "tags": ["self-hosted", "open-source", "builder"]
  },
  {
    "id": "stirling",
    "name": "Stirling PDF",
    "version": "0.30.1",
    "description": "A locally hosted one-stop shop for all your PDF needs",
    "logo": "stirling.svg",
    "links": {
      "github": "https://github.com/Stirling-Tools/Stirling-PDF",
      "website": "https://www.stirlingpdf.com/",
      "docs": "https://docs.stirlingpdf.com/"
    },
    "tags": ["pdf", "tools"]
  },
  {
    "id": "lobe-chat",
    "name": "Lobe Chat",
    "version": "v1.26.1",
    "description": "Lobe Chat - an open-source, modern-design AI chat framework.",
    "logo": "lobe-chat.png",
    "links": {
      "github": "https://github.com/lobehub/lobe-chat",
      "website": "https://chat-preview.lobehub.com/",
      "docs": "https://lobehub.com/docs/self-hosting/platform/docker-compose"
    },
    "tags": ["IA", "chat"]
  },
  {
    "id": "peppermint",
    "name": "Peppermint",
    "version": "latest",
    "description": "Peppermint is a modern, open-source API development platform that helps you build, test and document your APIs.",
    "logo": "peppermint.svg",
    "links": {
      "github": "https://github.com/Peppermint-Lab/peppermint",
      "website": "https://peppermint.sh/",
      "docs": "https://docs.peppermint.sh/"
    },
    "tags": ["api", "development", "documentation"]
  },
  {
    "id": "windmill",
    "name": "Windmill",
    "version": "latest",
    "description": "A developer platform to build production-grade workflows and internal apps. Open-source alternative to Airplane, Retool, and GitHub Actions.",
    "logo": "windmill.svg",
    "links": {
      "github": "https://github.com/windmill-labs/windmill",
      "website": "https://www.windmill.dev/",
      "docs": "https://docs.windmill.dev/"
    },
    "tags": ["workflow", "automation", "development"]
  },
  {
    "id": "activepieces",
    "name": "Activepieces",
    "version": "0.35.0",
    "description": "Open-source no-code business automation tool. An alternative to Zapier, Make.com, and Tray.",
    "logo": "activepieces.svg",
    "links": {
      "github": "https://github.com/activepieces/activepieces",
      "website": "https://www.activepieces.com/",
      "docs": "https://www.activepieces.com/docs"
    },
    "tags": ["automation", "workflow", "no-code"]
  },
  {
    "id": "invoiceshelf",
    "name": "InvoiceShelf",
    "version": "latest",
    "description": "InvoiceShelf is a self-hosted open source invoicing system for freelancers and small businesses.",
    "logo": "invoiceshelf.png",
    "links": {
      "github": "https://github.com/InvoiceShelf/invoiceshelf",
      "website": "https://invoiceshelf.com",
      "docs": "https://github.com/InvoiceShelf/invoiceshelf#readme"
    },
    "tags": ["invoice", "business", "finance"]
  },
  {
    "id": "postiz",
    "name": "Postiz",
    "version": "latest",
    "description": "Postiz is a modern, open-source platform for managing and publishing content across multiple channels.",
    "logo": "postiz.png",
    "links": {
      "github": "https://github.com/gitroomhq/postiz",
      "website": "https://postiz.com",
      "docs": "https://docs.postiz.com"
    },
    "tags": ["cms", "content-management", "publishing"]
  },
  {
    "id": "slash",
    "name": "Slash",
    "version": "latest",
    "description": "Slash is a modern, self-hosted bookmarking service and link shortener that helps you organize and share your favorite links.",
    "logo": "slash.png",
    "links": {
      "github": "https://github.com/yourselfhosted/slash",
      "website": "https://github.com/yourselfhosted/slash#readme",
      "docs": "https://github.com/yourselfhosted/slash/wiki"
    },
    "tags": ["bookmarks", "link-shortener", "self-hosted"]
  },
  {
    "id": "discord-tickets",
    "name": "Discord Tickets",
    "version": "4.0.21",
    "description": "An open-source Discord bot for creating and managing support ticket channels.",
    "logo": "discord-tickets.png",
    "links": {
      "github": "https://github.com/discord-tickets/bot",
      "website": "https://discordtickets.app",
      "docs": "https://discordtickets.app/self-hosting/installation/docker/"
    },
    "tags": ["discord", "tickets", "support"]
  },
  {
    "id": "nextcloud-aio",
    "name": "Nextcloud All in One",
    "version": "30.0.2",
    "description": "Nextcloud (AIO) is a self-hosted file storage and sync platform with powerful collaboration capabilities. It integrates Files, Talk, Groupware, Office, Assistant and more into a single platform for remote work and data protection.",
    "logo": "nextcloud-aio.svg",
    "links": {
      "github": "https://github.com/nextcloud/docker",
      "website": "https://nextcloud.com/",
      "docs": "https://docs.nextcloud.com/"
    },
    "tags": ["file-manager", "sync"]
  },
  {
    "id": "blender",
    "name": "Blender",
    "version": "latest",
    "description": "Blender is a free and open-source 3D creation suite. It supports the entire 3D pipeline—modeling, rigging, animation, simulation, rendering, compositing and motion tracking, video editing and 2D animation pipeline.",
    "logo": "blender.svg",
    "links": {
      "github": "https://github.com/linuxserver/docker-blender",
      "website": "https://www.blender.org/",
      "docs": "https://docs.blender.org/"
    },
    "tags": ["3d", "rendering", "animation"]
  },
  {
    "id": "heyform",
    "name": "HeyForm",
    "version": "latest",
    "description": "Allows anyone to create engaging conversational forms for surveys, questionnaires, quizzes, and polls. No coding skills required.",
    "logo": "heyform.svg",
    "links": {
      "github": "https://github.com/heyform/heyform",
      "website": "https://heyform.net",
      "docs": "https://docs.heyform.net"
    },
    "tags": ["form", "builder", "questionnaire", "quiz", "survey"]
  },
  {
    "id": "chatwoot",
    "name": "Chatwoot",
    "version": "v3.14.1",
    "description": "Open-source customer engagement platform that provides a shared inbox for teams, live chat, and omnichannel support.",
    "logo": "chatwoot.svg",
    "links": {
      "github": "https://github.com/chatwoot/chatwoot",
      "website": "https://www.chatwoot.com",
      "docs": "https://www.chatwoot.com/docs"
    },
    "tags": ["support", "chat", "customer-service"]
  },
  {
    "id": "discourse",
    "name": "Discourse",
    "version": "3.3.2",
    "description": "Discourse is a modern forum software for your community. Use it as a mailing list, discussion forum, or long-form chat room.",
    "logo": "discourse.svg",
    "links": {
      "github": "https://github.com/discourse/discourse",
      "website": "https://www.discourse.org/",
      "docs": "https://meta.discourse.org/"
    },
    "tags": ["forum", "community", "discussion"]
  },
  {
    "id": "immich",
    "name": "Immich",
    "version": "v1.121.0",
    "description": "High performance self-hosted photo and video backup solution directly from your mobile phone.",
    "logo": "immich.svg",
    "links": {
      "github": "https://github.com/immich-app/immich",
      "website": "https://immich.app/",
      "docs": "https://immich.app/docs/overview/introduction"
    },
    "tags": ["photos", "videos", "backup", "media"]
  },
  {
    "id": "twenty",
    "name": "Twenty CRM",
    "version": "latest",
    "description": "Twenty is a modern CRM offering a powerful spreadsheet interface and open-source alternative to Salesforce.",
    "logo": "twenty.svg",
    "links": {
      "github": "https://github.com/twentyhq/twenty",
      "website": "https://twenty.com",
      "docs": "https://docs.twenty.com"
    },
    "tags": ["crm", "sales", "business"]
  },
  {
    "id": "yourls",
    "name": "YOURLS",
    "version": "1.9.2",
    "description": "YOURLS (Your Own URL Shortener) is a set of PHP scripts that will allow you to run your own URL shortening service (a la TinyURL or Bitly).",
    "logo": "yourls.svg",
    "links": {
      "github": "https://github.com/YOURLS/YOURLS",
      "website": "https://yourls.org/",
      "docs": "https://yourls.org/#documentation"
    },
    "tags": ["url-shortener", "php"]
  },
  {
    "id": "ryot",
    "name": "Ryot",
    "version": "v7.10",
    "description": "A self-hosted platform for tracking various media types including movies, TV shows, video games, books, audiobooks, and more.",
    "logo": "ryot.png",
    "links": {
      "github": "https://github.com/IgnisDa/ryot",
      "website": "https://ryot.io/",
      "docs": "https://docs.ryot.io/"
    },
    "tags": ["media", "tracking", "self-hosted"]
  },
  {
    "id": "photoprism",
    "name": "Photoprism",
    "version": "latest",
    "description": "PhotoPrism® is an AI-Powered Photos App for the Decentralized Web. It makes use of the latest technologies to tag and find pictures automatically without getting in your way.",
    "logo": "photoprism.svg",
    "links": {
      "github": "https://github.com/photoprism/photoprism",
      "website": "https://www.photoprism.app/",
      "docs": "https://docs.photoprism.app/"
    },
    "tags": ["media", "photos", "self-hosted"]
  },
  {
    "id": "ontime",
    "name": "Ontime",
    "version": "v3.8.0",
    "description": "Ontime is browser-based application that manages event rundowns, scheduliing and cuing",
    "logo": "ontime.png",
    "links": {
      "github": "https://github.com/cpvalente/ontime/",
      "website": "https://getontime.no",
      "docs": "https://docs.getontime.no"
    },
    "tags": ["event"]
  },
  {
    "id": "triggerdotdev",
    "name": "Trigger.dev",
    "version": "v3",
    "description": "Trigger is a platform for building event-driven applications.",
    "logo": "triggerdotdev.svg",
    "links": {
      "github": "https://github.com/triggerdotdev/trigger.dev",
      "website": "https://trigger.dev/",
      "docs": "https://trigger.dev/docs"
    },
    "tags": ["event-driven", "applications"]
  },
  {
    "id": "browserless",
    "name": "Browserless",
    "version": "2.23.0",
    "description": "Browserless allows remote clients to connect and execute headless work, all inside of docker. It supports the standard, unforked Puppeteer and Playwright libraries, as well offering REST-based APIs for common actions like data collection, PDF generation and more.",
    "logo": "browserless.svg",
    "links": {
      "github": "https://github.com/browserless/browserless",
      "website": "https://www.browserless.io/",
      "docs": "https://docs.browserless.io/"
    },
    "tags": ["browser", "automation"]
  },
  {
    "id": "drawio",
    "name": "draw.io",
    "version": "24.7.17",
    "description": "draw.io is a configurable diagramming/whiteboarding visualization application.",
    "logo": "drawio.svg",
    "links": {
      "github": "https://github.com/jgraph/drawio",
      "website": "https://draw.io/",
      "docs": "https://www.drawio.com/doc/"
    },
    "tags": ["drawing", "diagrams"]
  },
  {
    "id": "kimai",
    "name": "Kimai",
    "version": "2.31.0",
    "description": "Kimai is a web-based multi-user time-tracking application. Works great for everyone: freelancers, companies, organizations - everyone can track their times, generate reports, create invoices and do so much more.",
    "logo": "kimai.svg",
    "links": {
      "github": "https://github.com/kimai/kimai",
      "website": "https://www.kimai.org",
      "docs": "https://www.kimai.org/documentation"
    },
    "tags": ["invoice", "business", "finance"]
  },
  {
    "id": "logto",
    "name": "Logto",
    "version": "1.27.0",
    "description": "Logto is an open-source Identity and Access Management (IAM) platform designed to streamline Customer Identity and Access Management (CIAM) and Workforce Identity Management.",
    "logo": "logto.png",
    "links": {
      "github": "https://github.com/logto-io/logto",
      "website": "https://logto.io/",
      "docs": "https://docs.logto.io/introduction"
    },
    "tags": ["identity", "auth"]
  },
  {
    "id": "pocket-id",
    "name": "Pocket ID",
    "version": "0.35.1",
    "description": "A simple and easy-to-use OIDC provider that allows users to authenticate with their passkeys to your services.",
    "logo": "pocket-id.svg",
    "links": {
      "github": "https://github.com/pocket-id/pocket-id",
      "website": "https://pocket-id.org/",
      "docs": "https://pocket-id.org/docs"
    },
    "tags": ["identity", "auth"]
  },
  {
    "id": "penpot",
    "name": "Penpot",
    "version": "2.3.2",
    "description": "Penpot is the web-based open-source design tool that bridges the gap between designers and developers.",
    "logo": "penpot.svg",
    "links": {
      "github": "https://github.com/penpot/penpot",
      "website": "https://penpot.app/",
      "docs": "https://docs.penpot.app/"
    },
    "tags": ["design", "collaboration"]
  },
  {
    "id": "huly",
    "name": "Huly",
    "version": "0.6.377",
    "description": "Huly — All-in-One Project Management Platform (alternative to Linear, Jira, Slack, Notion, Motion)",
    "logo": "huly.svg",
    "links": {
      "github": "https://github.com/hcengineering/huly-selfhost",
      "website": "https://huly.io/",
      "docs": "https://docs.huly.io/"
    },
    "tags": ["project-management", "community", "discussion"]
  },
  {
    "id": "unsend",
    "name": "Unsend",
    "version": "v1.3.2",
    "description": "Open source alternative to Resend,Sendgrid, Postmark etc. ",
    "logo": "unsend.png",
    "links": {
      "github": "https://github.com/unsend-dev/unsend",
      "website": "https://unsend.dev/",
      "docs": "https://docs.unsend.dev/get-started/"
    },
    "tags": ["e-mail", "marketing", "business"]
  },
  {
    "id": "langflow",
    "name": "Langflow",
    "version": "1.1.1",
    "description": "Langflow is a low-code app builder for RAG and multi-agent AI applications. It's Python-based and agnostic to any model, API, or database. ",
    "logo": "langflow.svg",
    "links": {
      "github": "https://github.com/langflow-ai/langflow/tree/main",
      "website": "https://www.langflow.org/",
      "docs": "https://docs.langflow.org/"
    },
    "tags": ["ai"]
  },
  {
    "id": "elastic-search",
    "name": "Elasticsearch",
    "version": "8.10.2",
    "description": "Elasticsearch is an open-source search and analytics engine, used for full-text search and analytics on structured data such as text, web pages, images, and videos.",
    "logo": "elasticsearch.svg",
    "links": {
      "github": "https://github.com/elastic/elasticsearch",
      "website": "https://www.elastic.co/elasticsearch/",
      "docs": "https://docs.elastic.co/elasticsearch/"
    },
    "tags": ["search", "analytics"]
  },
  {
    "id": "onedev",
    "name": "OneDev",
    "version": "11.6.6",
    "description": "Git server with CI/CD, kanban, and packages. Seamless integration. Unparalleled experience.",
    "logo": "onedev.png",
    "links": {
      "github": "https://github.com/theonedev/onedev/",
      "website": "https://onedev.io/",
      "docs": "https://docs.onedev.io/"
    },
    "tags": ["self-hosted", "development"]
  },
  {
    "id": "unifi",
    "name": "Unifi Network",
    "version": "11.6.6",
    "description": "Unifi Network is an open-source enterprise network management platform for wireless networks.",
    "logo": "unifi.webp",
    "links": {
      "github": "https://github.com/ubiquiti",
      "website": "https://www.ui.com/",
      "docs": "https://help.ui.com/hc/en-us/articles/360012282453-Self-Hosting-a-UniFi-Network-Server"
    },
    "tags": ["self-hosted", "networking"]
  },
  {
    "id": "glpi",
    "name": "GLPI Project",
    "version": "10.0.16",
    "description": "The most complete open source service management software",
    "logo": "glpi.webp",
    "links": {
      "github": "https://github.com/glpi-project/glpi",
      "website": "https://glpi-project.org/",
      "docs": "https://glpi-project.org/documentation/"
    },
    "tags": ["self-hosted", "project-management", "management"]
  },
  {
    "id": "checkmate",
    "name": "Checkmate",
    "version": "2.0.1",
    "description": "Checkmate is an open-source, self-hosted tool designed to track and monitor server hardware, uptime, response times, and incidents in real-time with beautiful visualizations.",
    "logo": "checkmate.png",
    "links": {
      "github": "https://github.com/bluewave-labs/checkmate",
      "website": "https://bluewavelabs.ca",
      "docs": "https://bluewavelabs.gitbook.io/checkmate"
    },
    "tags": ["self-hosted", "monitoring", "uptime"]
  },
  {
    "id": "gotenberg",
    "name": "Gotenberg",
    "version": "latest",
    "description": "Gotenberg is a Docker-powered stateless API for PDF files.",
    "logo": "gotenberg.png",
    "links": {
      "github": "https://github.com/gotenberg/gotenberg",
      "website": "https://gotenberg.dev",
      "docs": "https://gotenberg.dev/docs/getting-started/introduction"
    },
    "tags": ["api", "backend", "pdf", "tools"]
  },
  {
    "id": "actualbudget",
    "name": "Actual Budget",
    "version": "latest",
    "description": "A super fast and privacy-focused app for managing your finances.",
    "logo": "actualbudget.png",
    "links": {
      "github": "https://github.com/actualbudget/actual",
      "website": "https://actualbudget.org",
      "docs": "https://actualbudget.org/docs"
    },
    "tags": ["budgeting", "finance", "money"]
  },
  {
    "id": "conduit",
    "name": "Conduit",
    "version": "v0.9.0",
    "description": "Conduit is a simple, fast and reliable chat server powered by Matrix",
    "logo": "conduit.svg",
    "links": {
      "github": "https://gitlab.com/famedly/conduit",
      "website": "https://conduit.rs/",
      "docs": "https://docs.conduit.rs/"
    },
    "tags": ["matrix", "communication"]
  },
  {
    "id": "evolutionapi",
    "name": "Evolution API",
    "version": "v2.1.2",
    "description": "Evolution API is a robust platform dedicated to empowering small businesses with limited resources, going beyond a simple messaging solution via WhatsApp.",
    "logo": "evolutionapi.png",
    "links": {
      "github": "https://github.com/EvolutionAPI/evolution-api",
      "docs": "https://doc.evolution-api.com/v2/en/get-started/introduction",
      "website": "https://evolution-api.com/opensource-whatsapp-api/"
    },
    "tags": ["api", "whatsapp", "messaging"]
  },
  {
    "id": "conduwuit",
    "name": "Conduwuit",
    "version": "latest",
    "description": "Well-maintained, featureful Matrix chat homeserver (fork of Conduit)",
    "logo": "conduwuit.svg",
    "links": {
      "github": "https://github.com/girlbossceo/conduwuit",
      "website": "https://conduwuit.puppyirl.gay",
      "docs": "https://conduwuit.puppyirl.gay/configuration.html"
    },
    "tags": ["backend", "chat", "communication", "matrix", "server"]
  },
  {
    "id": "cloudflared",
    "name": "Cloudflared",
    "version": "latest",
    "description": "A lightweight daemon that securely connects local services to the internet through Cloudflare Tunnel.",
    "logo": "cloudflared.svg",
    "links": {
      "github": "https://github.com/cloudflare/cloudflared",
      "website": "https://developers.cloudflare.com/cloudflare-one/connections/connect-apps/",
      "docs": "https://developers.cloudflare.com/cloudflare-one/connections/connect-apps/install-and-setup/"
    },
    "tags": ["cloud", "networking", "security", "tunnel"]
  },
  {
    "id": "couchdb",
    "name": "CouchDB",
    "version": "latest",
    "description": "CouchDB is a document-oriented NoSQL database that excels at replication and horizontal scaling.",
    "logo": "couchdb.png",
    "links": {
      "github": "https://github.com/apache/couchdb",
      "website": "https://couchdb.apache.org/",
      "docs": "https://docs.couchdb.org/en/stable/"
    },
    "tags": ["database", "storage"]
  },
  {
    "id": "it-tools",
    "name": "IT Tools",
    "version": "latest",
    "description": "A collection of handy online it-tools for developers.",
    "logo": "it-tools.svg",
    "links": {
      "github": "https://github.com/CorentinTh/it-tools",
      "website": "https://it-tools.tech",
      "docs": "https://it-tools.tech/docs"
    },
    "tags": ["developer", "tools"]
  },
  {
    "id": "superset",
    "name": "Superset (Unofficial)",
    "version": "latest",
    "description": "Data visualization and data exploration platform.",
    "logo": "superset.svg",
    "links": {
      "github": "https://github.com/amancevice/docker-superset",
      "website": "https://superset.apache.org",
      "docs": "https://superset.apache.org/docs/intro"
    },
    "tags": ["analytics", "bi", "dashboard", "database", "sql"]
  },
  {
    "id": "glance",
    "name": "Glance",
    "version": "latest",
    "description": "A self-hosted dashboard that puts all your feeds in one place. Features RSS feeds, weather, bookmarks, site monitoring, and more in a minimal, fast interface.",
    "logo": "glance.png",
    "links": {
      "github": "https://github.com/glanceapp/glance",
      "docs": "https://github.com/glanceapp/glance/blob/main/docs/configuration.md",
      "website": "https://glance.app/"
    },
    "tags": ["dashboard", "monitoring", "widgets", "rss"]
  },
  {
    "id": "homarr",
    "name": "Homarr",
    "version": "latest",
    "description": "A sleek, modern dashboard that puts all your apps and services in one place with Docker integration.",
    "logo": "homarr.png",
    "links": {
      "github": "https://github.com/homarr-labs/homarr",
      "docs": "https://homarr.dev/docs/getting-started/installation/docker",
      "website": "https://homarr.dev/"
    },
    "tags": ["dashboard", "monitoring"]
  },
  {
    "id": "erpnext",
    "name": "ERPNext",
    "version": "version-15",
    "description": "100% Open Source and highly customizable ERP software.",
    "logo": "erpnext.svg",
    "links": {
      "github": "https://github.com/frappe/erpnext",
      "docs": "https://docs.frappe.io/erpnext",
      "website": "https://erpnext.com"
    },
    "tags": [
      "erp",
      "accounts",
      "manufacturing",
      "retail",
      "sales",
      "pos",
      "hrms"
    ]
  },
  {
    "id": "maybe",
    "name": "Maybe",
    "version": "latest",
    "description": "Maybe is a self-hosted finance tracking application designed to simplify budgeting and expenses.",
    "logo": "maybe.svg",
    "links": {
      "github": "https://github.com/maybe-finance/maybe",
      "website": "https://maybe.finance/",
      "docs": "https://docs.maybe.finance/"
    },
    "tags": ["finance", "self-hosted"]
  },
  {
    "id": "spacedrive",
    "name": "Spacedrive",
    "version": "latest",
    "description": "Spacedrive is a cross-platform file manager. It connects your devices together to help you organize files from anywhere. powered by a virtual distributed filesystem (VDFS) written in Rust. Organize files across many devices in one place.",
    "links": {
      "github": "https://github.com/spacedriveapp/spacedrive",
      "website": "https://spacedrive.com/",
      "docs": "https://www.spacedrive.com/docs/product/getting-started/introduction"
    },
    "logo": "spacedrive.png",
    "tags": ["file-manager", "vdfs", "storage"]
  },
  {
    "id": "registry",
    "name": "Docker Registry",
    "version": "2",
    "description": "Distribution implementation for storing and distributing of Docker container images and artifacts.",
    "links": {
      "github": "https://github.com/distribution/distribution",
      "website": "https://hub.docker.com/_/registry",
      "docs": "https://distribution.github.io/distribution/"
    },
    "logo": "registry.png",
    "tags": ["registry", "docker", "self-hosted"]
  },
  {
    "id": "alist",
    "name": "AList",
    "version": "v3.41.0",
    "description": "🗂️A file list/WebDAV program that supports multiple storages, powered by Gin and Solidjs.",
    "logo": "alist.svg",
    "links": {
      "github": "https://github.com/AlistGo/alist",
      "website": "https://alist.nn.ci",
      "docs": "https://alist.nn.ci/guide/install/docker.html"
    },
    "tags": ["file", "webdav", "storage"]
  },
  {
    "id": "answer",
    "name": "Answer",
    "version": "v1.4.1",
    "description": "Answer is an open-source Q&A platform for building a self-hosted question-and-answer service.",
    "logo": "answer.png",
    "links": {
      "github": "https://github.com/apache/answer",
      "website": "https://answer.apache.org/",
      "docs": "https://answer.apache.org/docs"
    },
    "tags": ["q&a", "self-hosted"]
  },
  {
    "id": "shlink",
    "name": "Shlink",
    "version": "stable",
    "description": "URL shortener that can be used to serve shortened URLs under your own domain.",
    "logo": "shlink.svg",
    "links": {
      "github": "https://github.com/shlinkio/shlink",
      "website": "https://shlink.io",
      "docs": "https://shlink.io/documentation"
    },
    "tags": ["sharing", "shortener", "url"]
  },
  {
    "id": "frappe-hr",
    "name": "Frappe HR",
    "version": "version-15",
    "description": "Feature rich HR & Payroll software. 100% FOSS and customizable.",
    "logo": "frappe-hr.svg",
    "links": {
      "github": "https://github.com/frappe/hrms",
      "docs": "https://docs.frappe.io/hr",
      "website": "https://frappe.io/hr"
    },
    "tags": [
      "hrms",
      "payroll",
      "leaves",
      "expenses",
      "attendance",
      "performace"
    ]
  },
  {
    "id": "formbricks",
    "name": "Formbricks",
    "version": "v3.1.3",
    "description": "Formbricks is an open-source survey and form platform for collecting user data.",
    "logo": "formbricks.png",
    "links": {
      "github": "https://github.com/formbricks/formbricks",
      "website": "https://formbricks.com/",
      "docs": "https://formbricks.com/docs"
    },
    "tags": ["forms", "analytics"]
  },
  {
    "id": "trilium",
    "name": "Trilium",
    "description": "Trilium Notes is a hierarchical note taking application with focus on building large personal knowledge bases.",
    "logo": "trilium.png",
    "version": "latest",
    "links": {
      "github": "https://github.com/zadam/trilium",
      "website": "https://github.com/zadam/trilium",
      "docs": "https://github.com/zadam/trilium/wiki/"
    },
    "tags": ["self-hosted", "productivity", "personal-use"]
  },
  {
    "id": "convex",
    "name": "Convex",
    "version": "latest",
    "description": "Convex is an open-source reactive database designed to make life easy for web app developers.",
    "logo": "convex.svg",
    "links": {
      "github": "https://github.com/get-convex/convex",
      "website": "https://www.convex.dev/",
      "docs": "https://www.convex.dev/docs"
    },
    "tags": ["backend", "database", "api"]
  },
  {
    "id": "wikijs",
    "name": "Wiki.js",
    "version": "2.5",
    "description": "The most powerful and extensible open source Wiki software.",
    "logo": "wikijs.svg",
    "links": {
      "github": "https://github.com/requarks/wiki",
      "website": "https://js.wiki/",
      "docs": "https://docs.requarks.io/"
    },
    "tags": ["knowledge-base", "self-hosted", "documentation"]
  },
  {
    "id": "otterwiki",
    "name": "Otter Wiki",
    "version": "2",
    "description": "An Otter Wiki is a simple, lightweight, and fast wiki engine built with Python and Flask. It provides a user-friendly interface for creating and managing wiki content with markdown support.",
    "logo": "otterwiki.png",
    "links": {
      "github": "https://github.com/redimp/otterwiki",
      "website": "https://otterwiki.com/",
      "docs": "https://github.com/redimp/otterwiki/wiki"
    },
    "tags": ["wiki", "documentation", "knowledge-base", "markdown"]
  },
  {
    "id": "lowcoder",
    "name": "Lowcoder",
    "version": "2.6.4",
    "description": "Rapid business App Builder for Everyone",
    "logo": "lowcoder.png",
    "links": {
      "github": "https://github.com/lowcoder-org/lowcoder",
      "website": "https://www.lowcoder.cloud/",
      "docs": "https://docs.lowcoder.cloud/lowcoder-documentation"
    },
    "tags": ["low-code", "no-code", "development"]
  },
  {
    "id": "backrest",
    "name": "Backrest",
    "version": "1.6.0",
    "description": "Backrest is a web-based backup solution powered by restic, offering an intuitive WebUI for easy repository management, snapshot browsing, and file restoration. It runs in the background, automating snapshot scheduling and repository maintenance. Built with Go, Backrest is a lightweight standalone binary with restic as its only dependency. It provides a secure and user-friendly way to manage backups while still allowing direct access to the restic CLI for advanced operations.",
    "links": {
      "github": "https://github.com/garethgeorge/backrest",
      "website": "https://garethgeorge.github.io/backrest",
      "docs": "https://garethgeorge.github.io/backrest/introduction/getting-started"
    },
    "logo": "backrest.svg",
    "tags": ["backup"]
  },
  {
    "id": "blinko",
    "name": "Blinko",
    "version": "latest",
    "description": "Blinko is a modern web application for managing and organizing your digital content and workflows.",
    "logo": "blinko.svg",
    "links": {
      "github": "https://github.com/blinkospace/blinko",
      "website": "https://blinko.space/",
      "docs": "https://docs.blinko.space/"
    },
    "tags": ["productivity", "organization", "workflow", "nextjs"]
  },
  {
    "id": "pgadmin",
    "name": "pgAdmin",
    "version": "8.3",
    "description": "pgAdmin is the most popular and feature rich Open Source administration and development platform for PostgreSQL, the most advanced Open Source database in the world.",
    "links": {
      "github": "https://github.com/pgadmin-org/pgadmin4",
      "website": "https://www.pgadmin.org/",
      "docs": "https://www.pgadmin.org/docs/"
    },
    "logo": "pgadmin.webp",
    "tags": ["database", "postgres", "admin"]
  },
  {
    "id": "ackee",
    "name": "Ackee",
    "version": "latest",
    "description": "Ackee is a self-hosted analytics tool for your website.",
    "logo": "logo.png",
    "links": {
      "github": "https://github.com/electerious/Ackee",
      "website": "https://ackee.electerious.com/",
      "docs": "https://docs.ackee.electerious.com/"
    },
    "tags": ["analytics", "self-hosted"]
  },
  {
    "id": "adguardhome",
    "name": "AdGuard Home",
    "version": "latest",
    "description": "AdGuard Home is a comprehensive solution designed to enhance your online browsing experience by eliminating all kinds of ads, from annoying banners and pop-ups to intrusive video ads. It provides privacy protection, browsing security, and parental control features while maintaining website functionality.",
    "logo": "logo.svg",
    "links": {
      "github": "https://github.com/AdguardTeam/AdGuardHome",
      "website": "https://adguard.com",
      "docs": "https://github.com/AdguardTeam/AdGuardHome/wiki"
    },
    "tags": ["privacy", "security", "dns", "ad-blocking"]
  },
  {
    "id": "adminer",
    "name": "Adminer",
    "version": "4.8.1",
    "description": "Adminer is a comprehensive database management tool that supports MySQL, MariaDB, PostgreSQL, SQLite, MS SQL, Oracle, Elasticsearch, MongoDB and others. It provides a clean interface for efficient database operations, with strong security features and extensive customization options.",
    "logo": "logo.svg",
    "links": {
      "github": "https://github.com/vrana/adminer",
      "website": "https://www.adminer.org/",
      "docs": "https://www.adminer.org/en/plugins/"
    },
    "tags": ["databases", "developer-tools", "mysql", "postgresql"]
  },
  {
    "id": "affinepro",
    "name": "Affine Pro",
    "version": "stable-780dd83",
    "description": "Affine Pro is a modern, self-hosted platform designed for collaborative content creation and project management. It offers an intuitive interface, seamless real-time collaboration, and powerful tools for organizing tasks, notes, and ideas.",
    "logo": "logo.png",
    "links": {
      "github": "https://github.com/toeverything/Affine",
      "website": "https://affine.pro/",
      "docs": "https://affine.pro/docs"
    },
    "tags": [
      "collaboration",
      "self-hosted",
      "productivity",
      "project-management"
    ]
  },
  {
    "id": "alltube",
    "name": "AllTube",
    "version": "latest",
    "description": "AllTube Download is an application designed to facilitate the downloading of videos from YouTube and other video sites. It provides an HTML GUI for youtube-dl with video conversion capabilities and JSON API support.",
    "logo": "logo.png",
    "links": {
      "github": "https://github.com/Rudloff/alltube",
      "website": "https://github.com/Rudloff/alltube",
      "docs": "https://github.com/Rudloff/alltube/wiki"
    },
    "tags": ["media", "video", "downloader"]
  },
  {
    "id": "ampache",
    "name": "Ampache",
    "version": "latest",
    "description": "Ampache is a web-based audio/video streaming application and file manager allowing you to access your music & videos from anywhere, using almost any internet enabled device.",
    "logo": "logo.png",
    "links": {
      "github": "https://github.com/ampache/ampache",
      "website": "http://ampache.org/",
      "docs": "https://github.com/ampache/ampache/wiki"
    },
    "tags": ["media", "music", "streaming"]
  },
  {
    "id": "anythingllm",
    "name": "AnythingLLM",
    "version": "latest",
    "description": "AnythingLLM is a private, self-hosted, and local document chatbot platform that allows you to chat with your documents using various LLM providers.",
    "logo": "logo.png",
    "links": {
      "github": "https://github.com/Mintplex-Labs/anything-llm",
      "website": "https://useanything.com",
      "docs": "https://github.com/Mintplex-Labs/anything-llm/tree/master/docs"
    },
    "tags": ["ai", "llm", "chatbot"]
  },
  {
    "id": "apprise-api",
    "name": "Apprise API",
    "version": "latest",
    "description": "Apprise API provides a simple interface for sending notifications to almost all of the most popular notification services available to us today.",
    "logo": "logo.png",
    "links": {
      "github": "https://github.com/caronc/apprise-api",
      "website": "https://github.com/caronc/apprise-api",
      "docs": "https://github.com/caronc/apprise-api/wiki"
    },
    "tags": ["notifications", "api"]
  },
  {
    "id": "arangodb",
    "name": "ArangoDB",
    "version": "latest",
    "description": "ArangoDB is a native multi-model database with flexible data models for documents, graphs, and key-values. Build high performance applications using a convenient SQL-like query language or JavaScript extensions.",
    "logo": "logo.png",
    "links": {
      "github": "https://github.com/arangodb/arangodb",
      "website": "https://www.arangodb.com/",
      "docs": "https://www.arangodb.com/docs/"
    },
    "tags": ["database", "graph-database", "nosql"]
  },
  {
    "id": "anonupload",
    "name": "AnonUpload",
    "version": "1",
    "description": "AnonUpload is a secure, anonymous file sharing application that does not require a database. It is built with privacy as a priority, ensuring that the direct filename used is not displayed.",
    "logo": "logo.png",
    "links": {
      "github": "https://github.com/supernova3339/anonupload",
      "docs": "https://github.com/Supernova3339/anonupload/blob/main/env.md",
      "website": "https://anonupload.com/"
    },
    "tags": ["file-sharing", "privacy"]
  },
  {
    "id": "argilla",
    "name": "Argilla",
    "version": "latest",
    "description": "Argilla is a robust platform designed to help engineers and data scientists streamline the management of machine learning data workflows. It simplifies tasks like data labeling, annotation, and quality control.",
    "logo": "logo.svg",
    "links": {
      "github": "https://github.com/argilla-io/argilla",
      "website": "https://www.argilla.io/",
      "docs": "https://docs.argilla.io/"
    },
    "tags": ["machine-learning", "data-labeling", "ai"]
  },
  {
    "id": "audiobookshelf",
    "name": "Audiobookshelf",
    "version": "2.19.4",
    "description": "Audiobookshelf is a self-hosted server designed to manage and play your audiobooks and podcasts. It works best when you have an organized directory structure.",
    "logo": "logo.png",
    "links": {
      "github": "https://github.com/advplyr/audiobookshelf",
      "website": "https://www.audiobookshelf.org",
      "docs": "https://www.audiobookshelf.org/docs"
    },
    "tags": ["media", "audiobooks", "podcasts"]
  },
  {
    "id": "authorizer",
    "name": "Authorizer",
    "version": "1.4.4",
    "description": "Authorizer is a powerful tool designed to simplify the process of user authentication and authorization in your applications. It allows you to build secure apps 10x faster with its low code tool and low-cost deployment.",
    "logo": "logo.png",
    "links": {
      "github": "https://github.com/authorizerdev/authorizer",
      "website": "https://authorizer.dev",
      "docs": "https://docs.authorizer.dev/"
    },
    "tags": ["authentication", "authorization", "security"]
  },
  {
    "id": "automatisch",
    "name": "Automatisch",
    "version": "2.0",
    "description": "Automatisch is a powerful, self-hosted workflow automation tool designed for connecting your apps and automating repetitive tasks. With Automatisch, you can create workflows to sync data, send notifications, and perform various actions seamlessly across different services.",
    "logo": "logo.png",
    "links": {
      "github": "https://github.com/automatisch/automatisch",
      "website": "https://automatisch.io/docs",
      "docs": "https://automatisch.io/docs"
    },
    "tags": ["automation", "workflow", "integration"]
  },
  {
    "id": "babybuddy",
    "name": "BabyBuddy",
    "version": "2.7.0",
    "description": "BabyBuddy is a comprehensive, user-friendly platform designed to help parents and caregivers manage essential details about their child's growth and development. It provides tools for tracking feedings, sleep schedules, diaper changes, and milestones.",
    "logo": "logo.png",
    "links": {
      "github": "https://github.com/babybuddy/babybuddy",
      "website": "https://babybuddy.app",
      "docs": "https://docs.babybuddy.app"
    },
    "tags": ["parenting", "tracking", "family"]
  },
  {
    "id": "baikal",
    "name": "Baikal",
    "version": "nginx-php8.2",
    "description": "Baikal is a lightweight, self-hosted CalDAV and CardDAV server that enables users to manage calendars and contacts efficiently. It provides a simple and effective solution for syncing and sharing events, tasks, and address books across multiple devices.",
    "logo": "logo.png",
    "links": {
      "website": "https://sabre.io/baikal/",
      "github": "https://sabre.io/baikal/",
      "docs": "https://sabre.io/baikal/install/"
    },
    "tags": ["calendar", "contacts", "caldav", "carddav"]
  },
  {
    "id": "barrage",
    "name": "Barrage",
    "version": "0.3.0",
    "description": "Barrage is a minimalistic Deluge WebUI app with full mobile support. It features a responsive mobile-first design, allowing you to manage your torrents with ease from any device.",
    "logo": "logo.png",
    "links": {
      "github": "https://github.com/maulik9898/barrage",
      "website": "https://github.com/maulik9898/barrage",
      "docs": "https://github.com/maulik9898/barrage/blob/main/README.md"
    },
    "tags": ["torrents", "deluge", "mobile"]
  },
  {
    "id": "bazarr",
    "name": "Bazarr",
    "version": "latest",
    "description": "Bazarr is a companion application to Sonarr and Radarr that manages and downloads subtitles based on your requirements.",
    "logo": "logo.png",
    "links": {
      "github": "https://github.com/morpheus65535/bazarr",
      "website": "https://www.bazarr.media/",
      "docs": "https://www.bazarr.media/docs"
    },
    "tags": ["subtitles", "sonarr", "radarr"]
  },
  {
    "id": "beszel",
    "name": "Beszel",
    "version": "0.10.2",
    "description": "A lightweight server monitoring hub with historical data, docker stats, and alerts.",
    "logo": "logo.svg",
    "links": {
      "github": "https://github.com/henrygd/beszel",
      "website": "https://beszel.dev",
      "docs": "https://beszel.dev/guide/getting-started"
    },
    "tags": ["monitoring", "docker", "alerts"]
  },
  {
    "id": "bytestash",
    "name": "ByteStash",
    "version": "latest",
    "description": "ByteStash is a self-hosted file storage solution that allows you to store and share files with ease. It provides a simple and effective solution for storing and accessing files from anywhere.",
    "logo": "logo.png",
    "links": {
      "github": "https://github.com/bytestash/bytestash",
      "website": "https://bytestash.com",
      "docs": "https://bytestash.com/docs"
    },
    "tags": ["file-storage", "self-hosted"]
  },
  {
    "id": "bookstack",
    "name": "BookStack",
    "version": "24.12.1",
    "description": "BookStack is a self-hosted platform for creating beautiful, feature-rich documentation sites.",
    "logo": "logo.svg",
    "links": {
      "github": "https://github.com/BookStackApp/BookStack",
      "website": "https://www.bookstackapp.com",
      "docs": "https://www.bookstackapp.com/docs"
    },
    "tags": ["documentation", "self-hosted"]
  },
  {
    "id": "bytebase",
    "name": "Bytebase",
    "version": "latest",
    "description": "Bytebase is a database management tool that allows you to manage your databases with ease. It provides a simple and effective solution for managing your databases from anywhere.",
    "logo": "image.png",
    "links": {
      "github": "https://github.com/bytebase/bytebase",
      "website": "https://www.bytebase.com",
      "docs": "https://www.bytebase.com/docs"
    },
    "tags": ["database", "self-hosted"]
  },
  {
    "id": "botpress",
    "name": "Botpress",
    "version": "latest",
    "description": "Botpress is a platform for building conversational AI agents. It provides a simple and effective solution for building conversational AI agents from anywhere.",
    "logo": "logo.png",
    "links": {
      "github": "https://github.com/botpress/botpress",
      "website": "https://botpress.com",
      "docs": "https://botpress.com/docs"
    },
    "tags": ["ai", "self-hosted"]
  },
  {
    "id": "calibre",
    "name": "Calibre",
    "version": "7.26.0",
    "description": "Calibre is a comprehensive e-book management tool designed to organize, convert, and read your e-book collection. It supports most of the major e-book formats and is compatible with various e-book reader devices.",
    "logo": "logo.png",
    "links": {
      "github": "https://github.com/kovidgoyal/calibre",
      "website": "https://calibre-ebook.com/",
      "docs": "https://manual.calibre-ebook.com/"
    },
    "tags": ["Documents", "E-Commerce"]
  },
  {
    "id": "carbone",
    "name": "Carbone",
    "version": "4.25.5",
    "description": "Carbone is a high-performance, self-hosted document generation engine. It allows you to generate reports, invoices, and documents in various formats (e.g., PDF, DOCX, XLSX) using JSON data and template-based rendering.",
    "logo": "logo.png",
    "links": {
      "github": "https://github.com/carboneio/carbone",
      "website": "https://carbone.io/",
      "docs": "https://carbone.io/documentation/design/overview/getting-started.html"
    },
    "tags": ["Document Generation", "Automation", "Reporting", "Productivity"]
  },
  {
    "id": "casdoor",
    "name": "Casdoor",
    "version": "latest",
    "description": "An open-source UI-first Identity and Access Management (IAM) / Single-Sign-On (SSO) platform with web UI supporting OAuth 2.0, OIDC, SAML, CAS, LDAP, SCIM, WebAuthn, TOTP, MFA, and more.",
    "logo": "casdoor.png",
    "links": {
      "github": "https://github.com/casdoor/casdoor",
      "website": "https://casdoor.org/",
      "docs": "https://casdoor.org/docs/overview"
    },
    "tags": [
      "authentication",
      "authorization",
      "oauth2",
      "oidc",
      "sso",
      "saml",
      "identity-management",
      "access-management",
      "security"
    ]
  },
  {
    "id": "changedetection",
    "name": "Change Detection",
    "version": "0.49",
    "description": "Changedetection.io is an intelligent tool designed to monitor changes on websites. Perfect for smart shoppers, data journalists, research engineers, data scientists, and security researchers.",
    "logo": "logo.png",
    "links": {
      "github": "https://github.com/dgtlmoon/changedetection.io",
      "website": "https://changedetection.io",
      "docs": "https://github.com/dgtlmoon/changedetection.io/wiki"
    },
    "tags": ["Monitoring", "Data", "Notifications"]
  },
  {
    "id": "chevereto",
    "name": "Chevereto",
    "version": "4",
    "description": "Chevereto is a powerful, self-hosted image and video hosting platform designed for individuals, communities, and businesses. It allows users to upload, organize, and share media effortlessly.",
    "logo": "logo.png",
    "links": {
      "github": "https://github.com/chevereto/chevereto",
      "website": "https://chevereto.com/",
      "docs": "https://v4-docs.chevereto.com/"
    },
    "tags": [
      "Image Hosting",
      "File Management",
      "Open Source",
      "Multi-User",
      "Private Albums"
    ]
  },
  {
    "id": "chiefonboarding",
    "name": "Chief-Onboarding",
    "version": "v2.2.5",
    "description": "Chief-Onboarding is a comprehensive, self-hosted onboarding and employee management platform designed for businesses to streamline their onboarding processes.",
    "logo": "logo.png",
    "links": {
      "github": "https://github.com/chiefonboarding/chiefonboarding",
      "website": "https://demo.chiefonboarding.com/",
      "docs": "https://docs.chiefonboarding.com/"
    },
    "tags": [
      "Employee Onboarding",
      "HR Management",
      "Task Tracking",
      "Role-Based Access",
      "Document Management"
    ]
  },
  {
    "id": "classicpress",
    "name": "ClassicPress",
    "version": "php8.3-apache",
    "description": "ClassicPress is a community-led open source content management system for creators. It is a fork of WordPress 6.2 that preserves the TinyMCE classic editor as the default option.",
    "logo": "logo.png",
    "links": {
      "github": "https://github.com/ClassicPress/",
      "website": "https://www.classicpress.net/",
      "docs": "https://docs.classicpress.net/"
    },
    "tags": ["cms", "wordpress", "content-management"]
  },
  {
    "id": "cloud9",
    "name": "Cloud9",
    "version": "1.29.2",
    "description": "Cloud9 is a cloud-based integrated development environment (IDE) designed for developers to code, build, and debug applications collaboratively in real time.",
    "logo": "logo.png",
    "links": {
      "github": "https://github.com/c9",
      "website": "https://aws.amazon.com/cloud9/",
      "docs": "https://docs.aws.amazon.com/cloud9/"
    },
    "tags": ["ide", "development", "cloud"]
  },
  {
    "id": "cloudcommander",
    "name": "Cloud Commander",
    "version": "18.5.1",
    "description": "Cloud Commander is a file manager for the web. It includes a command-line console and a text editor. Cloud Commander helps you manage your server and work with files, directories and programs in a web browser.",
    "logo": "logo.png",
    "links": {
      "github": "https://github.com/coderaiser/cloudcmd",
      "website": "https://cloudcmd.io",
      "docs": "https://cloudcmd.io/#install"
    },
    "tags": ["file-manager", "web-based", "console"]
  },
  {
    "id": "cockpit",
    "name": "Cockpit",
    "version": "core-2.11.0",
    "description": "Cockpit is a headless content platform designed to streamline the creation, connection, and delivery of content for creators, marketers, and developers. It is built with an API-first approach, enabling limitless digital solutions.",
    "logo": "logo.png",
    "links": {
      "github": "https://github.com/Cockpit-HQ",
      "website": "https://getcockpit.com",
      "docs": "https://getcockpit.com/documentation"
    },
    "tags": ["cms", "content-management", "api"]
  },
  {
    "id": "chromium",
    "name": "Chromium",
    "version": "5f5dd27e-ls102",
    "description": "Chromium is an open-source browser project that is designed to provide a safer, faster, and more stable way for all users to experience the web in a containerized environment.",
    "logo": "logo.png",
    "links": {
      "github": "https://github.com/linuxserver/docker-chromium",
      "docs": "https://docs.linuxserver.io/images/docker-chromium",
      "website": "https://docs.linuxserver.io/images/docker-chromium"
    },
    "tags": ["browser", "development", "web"]
  },
  {
    "id": "codex-docs",
    "name": "CodeX Docs",
    "version": "v2.2",
    "description": "CodeX is a comprehensive platform that brings together passionate engineers, designers, and specialists to create high-quality open-source projects. It includes Editor.js, Hawk.so, CodeX Notes, and more.",
    "logo": "logo.svg",
    "links": {
      "github": "https://github.com/codex-team/codex.docs",
      "website": "https://codex.so",
      "docs": "https://docs.codex.so"
    },
    "tags": ["documentation", "development", "collaboration"]
  },
  {
    "id": "colanode",
    "name": "Colanode Server",
    "version": "v0.1.6",
    "description": "Open-source and local-first Slack and Notion alternative that puts you in control of your data",
    "logo": "logo.svg",
    "links": {
      "github": "https://github.com/colanode/colanode",
      "website": "https://colanode.com",
      "docs": "https://colanode.com/docs/"
    },
    "tags": ["documentation", "knowledge-base", "collaboration"]
  },
  {
    "id": "collabora-office",
    "name": "Collabora Office",
    "version": "latest",
    "description": "Collabora Online is a powerful, flexible, and secure online office suite designed to break free from vendor lock-in and put you in full control of your documents.",
    "logo": "logo.svg",
    "links": {
      "github": "https://github.com/CollaboraOnline",
      "website": "https://collaboraonline.com",
      "docs": "https://sdk.collaboraonline.com/docs"
    },
    "tags": ["office", "documents", "collaboration"]
  },
  {
    "id": "confluence",
    "name": "Confluence",
    "version": "8.6",
    "description": "Confluence is a powerful team collaboration and knowledge-sharing tool. It allows you to create, organize, and collaborate on content in a centralized space. Designed for project management, documentation, and team communication, Confluence helps streamline workflows and enhances productivity.",
    "links": {
      "website": "https://confluence.atlassian.com",
      "docs": "https://confluence.atlassian.com/doc/confluence-documentation-135922.html",
      "github": "https://confluence.atlassian.com"
    },
    "logo": "logo.svg",
    "tags": [
      "collaboration",
      "documentation",
      "productivity",
      "project-management"
    ]
  },
  {
    "id": "commento",
    "name": "Commento",
    "version": "v1.8.0",
    "description": "Commento is a comments widget designed to enhance the interaction on your website. It allows your readers to contribute to the discussion by upvoting comments that add value and downvoting those that don't. The widget supports markdown formatting and provides moderation tools to manage conversations.",
    "links": {
      "website": "https://commento.io/",
      "docs": "https://commento.io/",
      "github": "https://github.com/souramoo/commentoplusplus"
    },
    "logo": "logo.png",
    "tags": ["comments", "discussion", "website"]
  },
  {
    "id": "commentoplusplus",
    "name": "Commento++",
    "version": "v1.8.7",
    "description": "Commento++ is a free, open-source application designed to provide a fast, lightweight comments box that you can embed in your static website. It offers features like Markdown support, Disqus import, voting, automated spam detection, moderation tools, sticky comments, thread locking, and OAuth login.",
    "links": {
      "website": "https://commento.io/",
      "docs": "https://commento.io/",
      "github": "https://github.com/souramoo/commentoplusplus"
    },
    "logo": "logo.png",
    "tags": ["comments", "website", "open-source"]
  },
  {
    "id": "coralproject",
    "name": "Coral",
    "version": "9.7.0",
    "description": "Coral is a revolutionary commenting platform designed to enhance website interactions. It features smart technology for meaningful discussions, journalist identification, moderation tools with AI support, and complete data control without ads or trackers. Used by major news sites worldwide.",
    "links": {
      "website": "https://coralproject.net/",
      "docs": "https://docs.coralproject.net/",
      "github": "https://github.com/coralproject/talk"
    },
    "logo": "logo.png",
    "tags": ["communication", "community", "privacy"]
  },
  {
    "id": "rsshub",
    "name": "RSSHub",
    "version": "1.0.0",
    "description": "RSSHub is the world's largest RSS network, consisting of over 5,000 global instances.RSSHub delivers millions of contents aggregated from all kinds of sources, our vibrant open source community is ensuring the deliver of RSSHub's new routes, new features and bug fixes.",
    "logo": "rsshub.png",
    "links": {
      "github": "https://github.com/DIYgod/RSSHub",
      "website": "https://rsshub.app/",
      "docs": "https://docs.rsshub.app/"
    },
    "tags": ["rss", "api", "self-hosted"]
  },
  {
    "id": "tailscale-exitnode",
    "name": "Tailscale Exit nodes",
    "version": "1.0.0",
    "description": "Tailscale ExitNode is a feature that lets you route your internet traffic through a specific device in your Tailscale network.",
    "logo": "tailscale-exitnode.svg",
    "links": {
      "github": "https://github.com/tailscale-dev/docker-guide-code-examples",
      "website": "https://tailscale.com/",
      "docs": "https://tailscale.com/kb/1408/quick-guide-exit-nodes"
    },
    "tags": ["network"]
  },
  {
    "id": "homebridge",
    "name": "Homebridge",
    "version": "latest",
    "description": "Bringing HomeKit support where there is none. Homebridge allows you to integrate with smart home devices that do not natively support HomeKit.",
    "logo": "homebridge.svg",
    "links": {
      "github": "https://github.com/homebridge/homebridge",
      "website": "https://homebridge.io/",
      "docs": "https://github.com/homebridge/homebridge/wiki"
    },
    "tags": ["iot", "homekit", "internet-of-things", "self-hosted", "server"]
  },
  {
    "id": "homeassistant",
    "name": "Home Assistant",
    "version": "stable",
    "description": "Open source home automation that puts local control and privacy first.",
    "logo": "homeassistant.svg",
    "links": {
      "github": "https://github.com/home-assistant/core",
      "website": "https://www.home-assistant.io/",
      "docs": "https://www.home-assistant.io/getting-started/onboarding/"
    },
    "tags": [
      "iot",
      "home-automation",
      "internet-of-things",
      "self-hosted",
      "server"
    ]
  },
  {
    "id": "tooljet",
    "name": "Tooljet",
    "version": "ee-lts-latest",
    "description": "Tooljet is an open-source low-code platform that allows you to build internal tools quickly and efficiently. It provides a user-friendly interface for creating applications without extensive coding knowledge.",
    "logo": "logo.png",
    "links": {
      "github": "https://github.com/ToolJet/ToolJet",
      "website": "https://tooljet.ai/",
      "docs": "https://docs.tooljet.ai/"
    },
    "tags": ["file-sync", "file-sharing", "self-hosted"]
  },
  {
    "id": "onetimesecret",
    "name": "One Time Secret",
    "version": "latest",
    "description": "Share sensitive information securely with self-destructing links that are only viewable once.",
    "logo": "onetimesecret.svg",
    "links": {
      "github": "https://github.com/onetimesecret/onetimesecret",
      "website": "https://onetimesecret.com",
      "docs": "https://docs.onetimesecret.com"
    },
    "tags": ["auth", "password", "secret", "secure"]
  },
  {
    "id": "bugsink",
    "name": "Bugsink",
    "version": "v1.4.2",
    "description": "Bugsink is a self-hosted Error Tracker. Built to self-host; Sentry-SDK compatible; Scalable and reliable",
    "logo": "bugsink.png",
    "links": {
      "github": "https://github.com/bugsink/bugsink/",
      "website": "https://www.bugsink.com/",
      "docs": "https://www.bugsink.com/docs/"
    },
    "tags": ["hosting", "self-hosted", "development"]
  },
  {
    "id": "bolt.diy",
    "name": "bolt.diy",
    "version": "latest",
    "description": "Prompt, run, edit, and deploy full-stack web applications using any LLM you want!",
    "logo": "logo.jpg",
    "links": {
      "github": "https://github.com/stackblitz-labs/bolt.diy",
      "website": "https://stackblitz-labs.github.io/bolt.diy/",
      "docs": "https://stackblitz-labs.github.io/bolt.diy/"
    },
    "tags": ["ai", "self-hosted", "development", "chatbot", "ide", "llm"]
  },
  {
    "id": "qdrant",
    "name": "Qdrant",
    "version": "latest",
    "description": "An open-source vector database designed for high-performance similarity search and storage of embeddings.",
    "logo": "qdrant.svg",
    "links": {
      "github": "https://github.com/qdrant/qdrant",
      "website": "https://qdrant.tech/",
      "docs": "https://qdrant.tech/documentation/"
    },
    "tags": ["vector-db", "database", "search"]
  },
  {
    "id": "trmnl-byos-laravel",
    "name": "TRMNL BYOS Laravel",
    "version": "0.3.2",
    "description": "TRMNL BYOS Laravel is a self-hosted application to manage TRMNL e-ink devices.",
    "logo": "byos-laravel.svg",
    "links": {
      "github": "https://github.com/usetrmnl/byos_laravel",
      "website": "https://docs.usetrmnl.com/go/diy/byos",
      "docs": "https://github.com/usetrmnl/byos_laravel/blob/main/README.md"
    },
    "tags": ["e-ink"]
  },
  {
    "id": "chibisafe",
    "name": "Chibisafe",
    "version": "latest",
    "description": "A beautiful and performant vault to save all your files in the cloud.",
    "logo": "chibisafe.svg",
    "links": {
      "github": "https://github.com/chibisafe/chibisafe",
      "website": "https://chibisafe.app",
      "docs": "https://chibisafe.app/docs/intro"
    },
    "tags": ["media system", "storage", "file-sharing"]
  },
  {
    "id": "rybbit",
    "name": "Rybbit",
    "version": "v1.5.1",
    "description": "Open-source and privacy-friendly alternative to Google Analytics that is 10x more intuitive",
    "logo": "rybbit.png",
    "links": {
      "github": "https://github.com/rybbit-io/rybbit",
      "website": "https://rybbit.io",
      "docs": "https://www.rybbit.io/docs"
    },
    "tags": ["analytics"]
  },
  {
    "id": "seafile",
    "name": "Seafile",
    "version": "12.0-latest",
    "description": "Open source cloud storage system for file sync, share and document collaboration",
    "logo": "seafile.svg",
    "links": {
      "github": "https://github.com/haiwen/seafile",
      "website": "https://seafile.com",
      "docs": "https://manual.seafile.com/12.0"
    },
    "tags": ["file-manager", "file-sharing", "storage"]
  },
  {
    "id": "flagsmith",
    "name": "Flagsmith",
    "version": "2.177.1",
    "description": "Flagsmith is an open-source feature flagging and remote config service.",
    "logo": "flagsmith.png",
    "links": {
      "github": "https://github.com/Flagsmith/flagsmith",
      "website": "https://www.flagsmith.com/",
      "docs": "https://docs.flagsmith.com/"
    },
    "tags": [
      "feature-flag",
      "feature-management",
      "feature-toggle",
      "remote-configuration"
    ]
  },
  {
    "id": "docuseal",
    "name": "Docuseal",
    "version": "latest",
    "description": "Docuseal is a self-hosted document management system.",
    "logo": "docuseal.png",
    "links": {
      "github": "https://github.com/docusealco/docuseal",
      "website": "https://www.docuseal.com/",
      "docs": "https://www.docuseal.com/"
    },
    "tags": ["document-signing"]
  },
  {
    "id": "kutt",
    "name": "Kutt",
    "version": "latest",
    "description": "Kutt is a modern URL shortener with support for custom domains. Create and edit links, view statistics, manage users, and more.",
    "logo": "kutt.png",
    "links": {
      "github": "https://github.com/thedevs-network/kutt",
      "website": "https://kutt.it",
      "docs": "https://github.com/thedevs-network/kutt#kuttit"
    },
    "tags": ["link-shortener", "link-sharing"]
  },
  {
    "id": "kener",
    "name": "Kener",
    "version": "latest",
    "description": "Kener is an open-source status page system for monitoring and alerting. It provides a modern interface for tracking service uptime and sending notifications.",
    "logo": "image.png",
    "links": {
      "github": "https://github.com/rajnandan1/kener",
      "website": "https://kener.ing/",
      "docs": "https://kener.ing/docs/"
    },
    "tags": ["monitoring", "status-page", "alerting", "self-hosted"]
  },
  {
    "id": "palmr",
    "name": "Palmr",
    "version": "latest",
    "description": "Palmr the open-source, self-hosted alternative to WeTransfer. Share files securely, without tracking or limitations.",
    "logo": "palmr.png",
    "links": {
      "github": "https://github.com/kyantech/Palmr",
      "website": "https://palmr.kyantech.com.br/",
      "docs": "https://palmr.kyantech.com.br/docs/3.0-beta"
    },
    "tags": ["file-sharing", "self-hosted", "open-source"]
  },
  {
    "id": "karakeep",
    "name": "KaraKeep",
    "version": "0.25.0",
    "description": "A self-hostable bookmark-everything app (links, notes and images) with AI-based automatic tagging and full text search. Previously known as Hoarder.",
    "logo": "karakeep.svg",
    "links": {
      "github": "https://github.com/karakeep-app/karakeep",
      "website": "https://karakeep.app/",
      "docs": "https://github.com/karakeep-app/karakeep/tree/main/docs"
    },
    "tags": [
      "bookmarks",
      "bookmark-manager",
      "self-hosted",
      "ai",
      "search",
      "notes",
      "productivity"
    ]
  },
  {
    "id": "freshrss",
    "name": "FreshRSS",
    "version": "latest",
    "description": "A free, self-hostable RSS and Atom feed aggregator. Lightweight, easy to work with, powerful, and customizable with themes and extensions.",
    "logo": "freshrss.svg",
    "links": {
      "github": "https://github.com/FreshRSS/FreshRSS",
      "website": "https://freshrss.org/",
      "docs": "https://freshrss.github.io/FreshRSS/"
    },
    "tags": [
      "rss",
      "feed-reader",
      "news",
      "self-hosted",
      "aggregator",
      "reader"
    ]
  },
  {
    "id": "movary",
    "name": "Movary",
    "version": "latest",
    "description": "Movary is a self-hosted platform for tracking and managing your watched movies using TMDB.",
    "logo": "movary.png",
    "links": {
      "github": "https://github.com/leepeuker/movary",
      "website": "https://movary.org/",
      "docs": "https://docs.movary.org/"
    },
    "tags": [
      "media",
      "movies",
      "movie-tracker",
      "self-hosted",
      "plex",
      "jellyfin",
      "emby",
      "kodi",
      "trakt",
      "letterboxd",
      "netflix",
      "tmdb",
      "statistics",
      "rating"
    ]
  },
  {
    "id": "go-whatsapp-web-multidevice",
    "name": "WhatsApp API Multi Device Version",
    "version": "latest",
    "description": "WhatsApp API Multi Device Version the open-source, self-hosted whatsapp api. Send a chat, image and voice note with your own server.",
    "logo": "go-whatsapp-web-multidevice.svg",
    "links": {
      "github": "https://github.com/aldinokemal/go-whatsapp-web-multidevice",
      "website": "https://github.com/aldinokemal/go-whatsapp-web-multidevice",
      "docs": "https://github.com/aldinokemal/go-whatsapp-web-multidevice"
    },
    "tags": ["whatsapp", "self-hosted", "open-source", "api"]
  },
  {
    "id": "rabbitmq",
    "name": "RabbitMQ",
    "version": "4.1-management",
    "description": "RabbitMQ is an open source multi-protocol messaging broker.",
    "logo": "rabbitmq.svg",
    "links": {
      "github": "https://github.com/rabbitmq/rabbitmq-server",
      "website": "https://www.rabbitmq.com/",
      "docs": "https://www.rabbitmq.com/documentation.html"
    },
    "tags": ["message-broker", "queue", "rabbitmq"]
  },
  {
    "id": "ezbookkeeping",
    "name": "EZBookkeeping",
    "version": "latest",
    "description": "EZBookkeeping is a self-hosted bookkeeping application that helps you manage your personal and business finances. It provides features for tracking income, expenses, accounts, and generating financial reports.",
    "logo": "logo.png",
    "links": {
      "github": "https://github.com/mayswind/ezbookkeeping",
      "website": "https://github.com/mayswind/ezbookkeeping",
      "docs": "https://github.com/mayswind/ezbookkeeping"
    },
    "tags": [
      "bookkeeping",
      "finance",
      "accounting",
      "self-hosted",
      "personal-finance",
      "business-finance"
    ]
  },
  {
    "id": "zitadel",
    "name": "Zitadel",
    "version": "latest",
    "description": "Open-source identity and access management platform with multi-tenancy, OpenID Connect, SAML, and OAuth 2.0 support.",
    "logo": "zitadel.png",
    "links": {
      "github": "https://github.com/zitadel/zitadel",
      "website": "https://zitadel.com/",
      "docs": "https://zitadel.com/docs/"
    },
    "tags": [
      "identity",
      "authentication",
      "authorization",
      "iam",
      "security",
      "oauth",
      "openid-connect",
      "saml",
      "multi-tenant"
    ]
  },
  {
    "id": "cyberchef",
    "name": "CyberChef",
    "version": "latest",
    "description": "CyberChef is a web application for encryption, encoding, compression, and data analysis, developed by GCHQ.",
    "logo": "cyberchef.svg",
    "links": {
      "github": "https://github.com/gchq/CyberChef",
      "website": "https://gchq.github.io/CyberChef/",
      "docs": "https://github.com/gchq/CyberChef/wiki"
    },
    "tags": ["security", "encryption", "data-analysis"]
  },
  {
    "id": "filestash",
    "name": "Filestash",
    "version": "latest",
    "description": "Filestash is the enterprise-grade file manager connecting your storage with your identity provider and authorisations.",
    "logo": "filestash.svg",
    "links": {
      "github": "https://github.com/mickael-kerjean/filestash",
      "website": "https://www.filestash.app/",
      "docs": "https://www.filestash.app/docs/"
    },
    "tags": ["file-manager", "document-editor", "self-hosted"]
  },
  {
    "id": "mazanoke",
    "name": "MAZANOKE",
    "version": "latest",
    "description": "MAZANOKE is a modern, self-hosted image hosting and sharing platform. Upload, organize, and share your images with a clean and intuitive interface.",
    "logo": "mazanoke.svg",
    "links": {
      "github": "https://github.com/civilblur/mazanoke",
      "website": "https://github.com/civilblur/mazanoke",
      "docs": "https://github.com/civilblur/mazanoke"
    },
    "tags": ["image-hosting", "file-sharing", "self-hosted", "media", "gallery"]
  },
  {
    "id": "ihatemoney",
    "name": "I Hate Money",
    "version": "latest",
    "description": "I Hate Money is a web application for managing shared expenses among groups of people. It helps you track who owes what to whom, making it easy to split bills and manage group finances.",
    "logo": "image.png",
    "links": {
      "github": "https://github.com/spiral-project/ihatemoney",
      "website": "https://ihatemoney.org/",
      "docs": "https://ihatemoney.readthedocs.io/"
    },
    "tags": [
      "budget",
      "finance",
      "expense-sharing",
      "self-hosted",
      "money-management",
      "group-finances"
    ]
  },
  {
    "id": "searxng",
    "name": "SearXNG",
    "version": "latest",
    "description": "SearXNG is a privacy-respecting, hackable metasearch engine that aggregates results from various search engines without tracking users.",
    "logo": "searxng.png",
    "links": {
      "github": "https://github.com/searxng/searxng",
      "website": "https://searxng.github.io/",
      "docs": "https://docs.searxng.github.io/"
    },
    "tags": [
      "search-engine",
      "metasearch",
      "privacy",
      "self-hosted",
      "aggregator"
    ]
  },
  {
    "id": "memos",
    "name": "Memos",
    "version": "latest",
    "description": "Memos is a self-hosted, open-source note-taking application that allows you to create, organize, and share notes with ease. It provides a simple and effective solution for managing your notes from anywhere.",
    "logo": "memos.png",
    "links": {
      "github": "https://github.com/usememos/memos",
      "website": "https://www.usememos.com/",
      "docs": "https://www.usememos.com/docs"
    },
    "tags": ["productivity", "notes", "bookmarks"]
  },
  {
    "id": "linkstack",
    "name": "LinkStack",
    "version": "latest",
    "description": "LinkStack is an open-source link-in-bio platform for sharing multiple links using a customizable landing page.",
    "logo": "logo.svg",
    "links": {
      "github": "https://github.com/linkstackorg/linkstack",
      "website": "https://linkstack.org/",
      "docs": "https://docs.linkstack.org/"
    },
    "tags": ["bio", "personal", "cms", "php"]
  },
  {
    "id": "opengist",
    "name": "OpenGist",
    "version": "1",
    "description": "OpenGist is a self-hosted pastebin alternative.",
    "logo": "logo.svg",
    "links": {
      "github": "https://github.com/thomiceli/opengist",
      "website": "https://github.com/thomiceli/opengist",
      "docs": "https://github.com/thomiceli/opengist"
    },
    "tags": ["pastebin", "code", "snippets", "self-hosted"]
  },
  {
    "id": "snapp",
    "name": "Snapp",
    "version": "0.9-rc-020",
    "description": "Snapp is a self-hosted screenshot sharing service with user management and authentication.",
    "logo": "logo.png",
    "links": {
      "github": "https://github.com/UraniaDev/snapp",
      "website": "https://github.com/UraniaDev/snapp",
      "docs": "https://github.com/UraniaDev/snapp"
    },
    "tags": ["screenshot", "sharing", "self-hosted", "authentication"]
  },
  {
    "id": "commafeed",
    "name": "CommaFeed",
    "version": "latest",
    "description": "CommaFeed is an open-source feed reader and news aggregator, designed to be lightweight and extensible, with PostgreSQL as its database.",
    "logo": "logo.svg",
    "links": {
      "github": "https://github.com/Athou/commafeed",
      "website": "https://www.commafeed.com/",
      "docs": "https://github.com/Athou/commafeed/wiki"
    },
    "tags": ["feed-reader", "news-aggregator", "rss"]
  },
  {
    "id": "convertx",
    "name": "ConvertX",
    "version": "latest",
    "description": "ConvertX is a service for converting media files, with optional user registration and file management features.",
    "logo": "logo.png",
    "links": {
      "github": "https://github.com/c4illin/ConvertX",
      "website": "https://github.com/c4illin/ConvertX",
      "docs": "https://github.com/c4illin/ConvertX#environment-variables"
    },
    "tags": ["media", "converter", "ffmpeg"]
  },
  {
    "id": "metube",
    "name": "MeTube",
    "version": "latest",
    "description": "MeTube is a web-based YouTube downloader that allows downloading videos and audio using yt-dlp.",
    "logo": "logo.png",
    "links": {
      "github": "https://github.com/alexta69/metube",
      "website": "https://github.com/alexta69/metube",
      "docs": "https://github.com/alexta69/metube/wiki"
    },
    "tags": ["downloader", "youtube", "media"]
  },
  {
    "id": "pinchflat",
    "name": "Pinchflat",
    "version": "latest",
    "description": "Pinchflat is a self-hosted YouTube downloader that allows you to download videos and playlists with a simple web interface.",
    "logo": "logo.png",
    "links": {
      "github": "https://github.com/kieraneglin/pinchflat",
      "website": "https://github.com/kieraneglin/pinchflat",
      "docs": "https://github.com/kieraneglin/pinchflat"
    },
    "tags": ["youtube", "downloader", "media"]
  },
  {
    "id": "yt-dlp-webui",
    "name": "yt-dlp-webui",
    "version": "latest",
    "description": "yt-dlp-webui is a web interface for yt-dlp, allowing you to download videos and audio from various platforms with a simple web UI.",
    "logo": "logo.ico",
    "links": {
      "github": "https://github.com/marcopiovanello/yt-dlp-web-ui",
      "website": "https://github.com/marcopiovanello/yt-dlp-web-ui",
      "docs": "https://github.com/marcopiovanello/yt-dlp-web-ui"
    },
    "tags": ["downloader", "youtube", "media", "webui"]
  },
  {
    "id": "flaresolverr",
    "name": "FlareSolverr",
    "version": "latest",
    "description": "FlareSolverr is a proxy server to bypass Cloudflare and DDoS-GUARD protection.",
    "logo": "logo.png",
    "links": {
      "github": "https://github.com/FlareSolverr/FlareSolverr",
      "website": "https://github.com/FlareSolverr/FlareSolverr",
      "docs": "https://github.com/FlareSolverr/FlareSolverr"
    },
    "tags": ["proxy", "cloudflare", "bypass", "ddos-guard"]
  },
  {
    "id": "neko",
    "name": "Neko",
    "version": "latest",
    "description": "Neko is a self-hosted virtual browser that runs in Docker and allows you to share browser sessions with others.",
    "logo": "logo.png",
    "links": {
      "github": "https://github.com/m1k1o/neko",
      "website": "https://github.com/m1k1o/neko",
      "docs": "https://github.com/m1k1o/neko"
    },
    "tags": ["browser", "virtual", "sharing", "remote"]
  },
  {
    "id": "omni-tools",
    "name": "Omni-Tools",
    "version": "latest",
    "description": "Omni-Tools is a collection of useful tools in a single self-hosted web application.",
    "logo": "logo.png",
    "links": {
      "github": "https://github.com/iib0011/omni-tools",
      "website": "https://github.com/iib0011/omni-tools",
      "docs": "https://github.com/iib0011/omni-tools"
    },
    "tags": ["tools", "utilities", "collection", "self-hosted"]
  },
  {
    "id": "openhands",
    "name": "OpenHands",
    "version": "0.1.1",
    "description": "OpenHands is an open-source platform for running and managing AI agents.",
    "logo": "image.png",
    "links": {
      "github": "https://github.com/all-hands-ai/OpenHands",
      "website": "https://github.com/all-hands-ai/OpenHands",
      "docs": "https://github.com/all-hands-ai/OpenHands"
    },
    "tags": ["ai", "agents", "llm", "openai"]
  },
  {
    "id": "web-check",
    "name": "Web-Check",
    "version": "latest",
    "description": "Web-Check is a powerful all-in-one website analyzer that provides detailed insights into any website's security, performance, and functionality.",
    "logo": "logo.png",
    "links": {
      "github": "https://github.com/lissy93/web-check",
      "website": "https://github.com/lissy93/web-check",
      "docs": "https://github.com/lissy93/web-check"
    },
    "tags": ["website-analyzer", "security", "performance", "seo"]
  },
  {
    "id": "dumbdrop",
    "name": "DumbDrop",
    "version": "latest",
    "description": "DumbDrop is a simple, self-hosted file sharing service with no database or authentication required.",
    "logo": "logo.svg",
    "links": {
      "github": "https://github.com/dumbwareio/dumbdrop",
      "website": "https://www.dumbware.io/software/DumbDrop/",
      "docs": "https://github.com/dumbwareio/dumbdrop"
    },
    "tags": ["file-sharing", "self-hosted", "simple"]
  },
  {
    "id": "dumbassets",
    "name": "DumbAssets",
    "version": "latest",
    "description": "DumbAssets is a simple, self-hosted asset tracking service with no database or authentication required.",
    "logo": "logo.svg",
    "links": {
      "github": "https://github.com/dumbwareio/dumbassets",
      "website": "https://www.dumbware.io/software/DumbAssets/",
      "docs": "https://github.com/dumbwareio/dumbassets"
    },
    "tags": ["asset-tracking", "self-hosted", "simple"]
  },
  {
    "id": "dumbpad",
    "name": "DumbPad",
    "version": "latest",
    "description": "DumbPad is a simple, self-hosted notepad service with PIN protection and no database required.",
    "logo": "logo.svg",
    "links": {
      "github": "https://github.com/dumbwareio/dumbpad",
      "website": "https://www.dumbware.io/software/DumbPad/",
      "docs": "https://github.com/dumbwareio/dumbpad"
    },
    "tags": ["notepad", "self-hosted", "simple"]
  },
  {
    "id": "dumbbudget",
    "name": "DumbBudget",
    "version": "latest",
    "description": "DumbBudget is a simple, self-hosted budget tracking service with PIN protection and no database required.",
    "logo": "logo.svg",
    "links": {
      "github": "https://github.com/dumbwareio/dumbbudget",
      "website": "https://www.dumbware.io/software/DumbBudget/",
      "docs": "https://github.com/dumbwareio/dumbbudget"
    },
    "tags": ["budget", "finance", "self-hosted", "simple"]
  },
  {
    "id": "tianji",
    "name": "Tianji",
    "version": "latest",
    "description": "Tianji is a lightweight web analytic service and uptime monitoring tool.",
    "logo": "logo.svg",
    "links": {
      "github": "https://github.com/msgbyte/tianji",
      "website": "https://github.com/msgbyte/tianji",
      "docs": "https://github.com/msgbyte/tianji"
    },
    "tags": ["analytics", "monitoring", "web", "uptime"]
  },
  {
    "id": "directory-lister",
    "name": "Directory Lister",
    "version": "latest",
    "description": "Directory Lister is a simple PHP application that lists the contents of any web-accessible directory and allows navigation there within.",
    "logo": "logo.png",
    "links": {
      "github": "https://github.com/DirectoryLister/DirectoryLister",
      "website": "https://www.directorylister.com/",
      "docs": "https://docs.directorylister.com/"
    },
    "tags": ["file-manager", "directory-listing", "php"]
  },
  {
    "id": "grimoire",
    "name": "Grimoire",
    "version": "latest",
    "description": "Grimoire is a self-hosted bookmarking app designed for speed and simplicity.",
    "logo": "logo.webp",
    "links": {
      "github": "https://github.com/goniszewski/grimoire",
      "website": "https://github.com/goniszewski/grimoire",
      "docs": "https://github.com/goniszewski/grimoire"
    },
    "tags": ["bookmarks", "self-hosted", "knowledge-management"]
  },
  {
    "id": "keycloak",
    "name": "Keycloak",
    "version": "26.0",
    "description": "Keycloak is an open source Identity and Access Management solution for modern applications and services.",
    "logo": "keycloak.svg",
    "links": {
      "github": "https://github.com/keycloak/keycloak",
      "website": "https://www.keycloak.org/",
      "docs": "https://www.keycloak.org/documentation"
    },
    "tags": ["authentication", "identity", "sso", "oauth2", "openid-connect"]
  },
  {
    "id": "openpanel",
    "name": "OpenPanel",
    "version": "latest",
    "description": "An open-source web and product analytics platform that combines the power of Mixpanel with the ease of Plausible and one of the best Google Analytics replacements.",
    "logo": "logo.svg",
    "links": {
      "github": "https://github.com/Openpanel-dev/openpanel",
      "website": "https://openpanel.dev/",
      "docs": "https://openpanel.dev/docs"
    },
    "tags": ["analytics"]
  },
  {
<<<<<<< HEAD
    "id": "obsidian-livesync",
    "name": "Obsidian LiveSync",
    "version": "latest",
    "description": "Obsidian LiveSync with CouchDB for real-time note synchronization.",
    "logo": "obsidian.png",
    "links": {
      "github": "https://github.com/apache/couchdb",
      "website": "https://couchdb.apache.org/",
      "docs": "https://docs.couchdb.apache.org/"
    },
    "tags": ["database", "sync", "obsidian"]
=======
   
    "id": "wg-easy",
    "name": "WG-Easy",
    "version": "15",
    "description": "WG-Easy is a simple and user-friendly WireGuard VPN server with a web interface for easy management.",
    "logo": "image.png",
    "links": {
      "github": "https://github.com/wg-easy/wg-easy",
      "website": "https://wg-easy.github.io/",
      "docs": "https://github.com/wg-easy/wg-easy/wiki"
    },
    "tags": ["vpn", "wireguard", "networking"]
  },
  {
    "id": "open_notebook",
    "name": "Open Notebook",
    "version": "latest",
    "description": "Open Notebook with SurrealDB for data storage and AI-powered features.",
    "logo": "open_notebook.svg",
    "links": {
      "github": "https://github.com/lfnovo/open_notebook",
      "website": "https://www.open-notebook.ai/",
      "docs": "https://www.open-notebook.ai/get-started.html"
    },
    "tags": ["notebook", "ai", "database", "surrealdb"]
  },
  {
    "id": "booklore",
    "name": "Booklore",
    "version": "latest",
    "description": "Booklore is an application for managing and serving book-related data, backed by a MariaDB database.",
    "logo": "image.png",
    "links": {
      "github": "https://github.com/booklore-app/BookLore",
      "website": "https://github.com/booklore-app/BookLore",
      "docs": "https://github.com/booklore-app/BookLore/tree/develop/docs"
    },
    "tags": ["books", "library", "database", "mariadb"]
  },
  {
    "id": "scrypted",
    "name": "Scrypted",
    "version": "latest",
    "description": "Scrypted is a home automation platform that integrates with various smart home devices and provides NVR capabilities for video surveillance.",
    "logo": "image.png",
    "links": {
      "github": "https://github.com/koush/scrypted",
      "website": "https://www.scrypted.app/",
      "docs": "https://docs.scrypted.app/"
    },
    "tags": ["home-automation", "nvr", "smart-home", "surveillance"]
>>>>>>> a2d1f929
  }
]<|MERGE_RESOLUTION|>--- conflicted
+++ resolved
@@ -3139,7 +3139,6 @@
     "tags": ["analytics"]
   },
   {
-<<<<<<< HEAD
     "id": "obsidian-livesync",
     "name": "Obsidian LiveSync",
     "version": "latest",
@@ -3151,8 +3150,8 @@
       "docs": "https://docs.couchdb.apache.org/"
     },
     "tags": ["database", "sync", "obsidian"]
-=======
-   
+  },
+  {   
     "id": "wg-easy",
     "name": "WG-Easy",
     "version": "15",
@@ -3203,6 +3202,5 @@
       "docs": "https://docs.scrypted.app/"
     },
     "tags": ["home-automation", "nvr", "smart-home", "surveillance"]
->>>>>>> a2d1f929
   }
 ]