[
  {
    "id": "autobase",
    "name": "Autobase",
    "version": "2.2.0",
    "description": "Autobase for PostgreSQL® is an open-source alternative to cloud-managed databases (DBaaS) such as Amazon RDS, Google Cloud SQL, Azure Database, and more.",
    "links": {
      "github": "https://github.com/vitabaks/autobase",
      "website": "https://autobase.tech/",
      "docs": "https://autobase.tech/docs"
    },
    "logo": "autobase.svg",
    "tags": ["database", "postgres", "self-hosted", "server"]
  },
  {
    "id": "freescout",
    "name": "FreeScout",
    "version": "latest",
    "description": "FreeScout is a free open source help desk and shared inbox system. It's a self-hosted alternative to HelpScout, Zendesk, and similar services that allows you to manage customer communications through email and a clean web interface. FreeScout makes it easy to organize support requests, track customer conversations, and collaborate with your team.",
    "links": {
      "github": "https://github.com/freescout-helpdesk/freescout",
      "website": "https://freescout.net/",
      "docs": "https://github.com/freescout-helpdesk/freescout/wiki/Installation-Guide"
    },
    "logo": "freescout.svg",
    "tags": ["helpdesk", "support", "email", "customer-service", "self-hosted"]
  },
  {
    "id": "openresty-manager",
    "name": "OpenResty Manager",
    "version": "1.2.0",
    "description": "The easiest using, powerful and beautiful OpenResty Manager (Nginx Enhanced Version) , open source alternative to OpenResty Edge, which can enable you to easily reverse proxy your websites with security running at home or internet, including Access Control, HTTP Flood Protection, Free SSL, without having to know too much about OpenResty or Let's Encrypt.",
    "links": {
      "github": "https://github.com/Safe3/openresty-manager",
      "website": "https://om.uusec.com/",
      "docs": "https://github.com/Safe3/openresty-manager"
    },
    "logo": "logo.svg",
    "tags": ["web", "proxy", "security", "self-hosted", "openresty", "nginx"]
  },
  {
    "id": "appwrite",
    "name": "Appwrite",
    "version": "1.6.1",
    "description": "Appwrite is an end-to-end backend server for Web, Mobile, Native, or Backend apps. Appwrite abstracts the complexity and repetitiveness required to build a modern backend API from scratch and allows you to build secure apps faster.\nUsing Appwrite, you can easily integrate your app with user authentication and multiple sign-in methods, a database for storing and querying users and team data, storage and file management, image manipulation, Cloud Functions, messaging, and more services.",
    "links": {
      "github": "https://github.com/appwrite/appwrite",
      "website": "https://appwrite.io/",
      "docs": "https://appwrite.io/docs"
    },
    "logo": "appwrite.svg",
    "tags": ["database", "firebase", "postgres"]
  },
  {
    "id": "outline",
    "name": "Outline",
    "version": "0.82.0",
    "description": "Outline is a self-hosted knowledge base and documentation platform that allows you to build and manage your own knowledge base applications.",
    "links": {
      "github": "https://github.com/outline/outline",
      "website": "https://getoutline.com/",
      "docs": "https://docs.getoutline.com/s/guide"
    },
    "logo": "outline.png",
    "tags": ["documentation", "knowledge-base", "self-hosted"]
  },
  {
    "id": "supabase",
    "name": "SupaBase",
    "version": "1.25.04 / dokploy >= 0.22.5",
    "description": "The open source Firebase alternative. Supabase gives you a dedicated Postgres database to build your web, mobile, and AI applications. This require at least version 0.22.5 of dokploy.",
    "links": {
      "github": "https://github.com/supabase/supabase",
      "website": "https://supabase.com/",
      "docs": "https://supabase.com/docs/guides/self-hosting"
    },
    "logo": "supabase.svg",
    "tags": ["database", "firebase", "postgres"],
    "dokploy_version": ">=0.22.5"
  },
  {
    "id": "pre0.22.5-supabase",
    "name": "SupaBase",
    "version": "1.25.04 / dokploy < 0.22.5",
    "description": "The open source Firebase alternative. Supabase gives you a dedicated Postgres database to build your web, mobile, and AI applications. This is for dokploy version < 0.22.5.",
    "links": {
      "github": "https://github.com/supabase/supabase",
      "website": "https://supabase.com/",
      "docs": "https://supabase.com/docs/guides/self-hosting"
    },
    "logo": "supabase.svg",
    "tags": ["database", "firebase", "postgres"],
    "dokploy_version": "<0.22.5"
  },
  {
    "id": "pocketbase",
    "name": "PocketBase",
    "description": "Open Source backend in 1 file",
    "version": "v0.28.0",
    "logo": "logo.svg",
    "links": {
      "github": "https://github.com/pocketbase/pocketbase",
      "website": "https://pocketbase.io/",
      "docs": "https://pocketbase.io/docs/"
    },
    "tags": ["backend", "database", "api"]
  },
  {
    "id": "plausible",
    "name": "Plausible",
    "version": "v2.1.5",
    "description": "Plausible is a open source, self-hosted web analytics platform that lets you track website traffic and user behavior.",
    "logo": "logo.svg",
    "links": {
      "github": "https://github.com/plausible/plausible",
      "website": "https://plausible.io/",
      "docs": "https://plausible.io/docs"
    },
    "tags": ["analytics"]
  },
  {
    "id": "calcom",
    "name": "Calcom",
    "version": "v2.7.6",
    "description": "Calcom is a open source alternative to Calendly that allows to create scheduling and booking services.",
    "links": {
      "github": "https://github.com/calcom/cal.com",
      "website": "https://cal.com/",
      "docs": "https://cal.com/docs"
    },
    "logo": "calcom.jpg",
    "tags": ["scheduling", "booking"]
  },
  {
    "id": "grafana",
    "name": "Grafana",
    "version": "9.5.20",
    "description": "Grafana is an open source platform for data visualization and monitoring.",
    "logo": "grafana.svg",
    "links": {
      "github": "https://github.com/grafana/grafana",
      "website": "https://grafana.com/",
      "docs": "https://grafana.com/docs/"
    },
    "tags": ["monitoring"]
  },
  {
    "id": "stalwart",
    "name": "Stalwart",
    "version": "latest",
    "description": "Stalwart Mail Server is an open-source mail server solution with JMAP, IMAP4, POP3, and SMTP support and a wide range of modern features. It is written in Rust and designed to be secure, fast, robust and scalable.",
    "logo": "stalwart.svg",
    "links": {
      "github": "https://github.com/stalwartlabs/mail-server",
      "website": "https://stalw.art/",
      "docs": "https://stalw.art/docs/"
    },
    "tags": [
      "email",
      "smtp",
      "jmap",
      "imap4",
      "pop3",
      "self-hosted",
      "mail-server"
    ]
  },
  {
    "id": "datalens",
    "name": "DataLens",
    "version": "1.23.0",
    "description": "A modern, scalable business intelligence and data visualization system.",
    "logo": "datalens.svg",
    "links": {
      "github": "https://github.com/datalens-tech/datalens",
      "website": "https://datalens.tech/",
      "docs": "https://datalens.tech/docs/"
    },
    "tags": ["analytics", "self-hosted", "bi", "monitoring"]
  },
  {
    "id": "directus",
    "name": "Directus",
    "version": "11.0.2",
    "description": "Directus is an open source headless CMS that provides an API-first solution for building custom backends.",
    "logo": "directus.jpg",
    "links": {
      "github": "https://github.com/directus/directus",
      "website": "https://directus.io/",
      "docs": "https://docs.directus.io/"
    },
    "tags": ["cms"]
  },
  {
    "id": "baserow",
    "name": "Baserow",
    "version": "1.25.2",
    "description": "Baserow is an open source database management tool that allows you to create and manage databases.",
    "logo": "baserow.webp",
    "links": {
      "github": "https://github.com/Baserow/baserow",
      "website": "https://baserow.io/",
      "docs": "https://baserow.io/docs/index"
    },
    "tags": ["database"]
  },
  {
    "id": "budibase",
    "name": "Budibase",
    "version": "3.5.3",
    "description": "Budibase is an open-source low-code platform that saves engineers 100s of hours building forms, portals, and approval apps, securely.",
    "logo": "budibase.svg",
    "links": {
      "github": "https://github.com/Budibase/budibase",
      "website": "https://budibase.com/",
      "docs": "https://docs.budibase.com/docs/"
    },
    "tags": ["database", "low-code", "nocode", "applications"]
  },
  {
    "id": "forgejo",
    "name": "Forgejo",
    "version": "10",
    "description": "Forgejo is a self-hosted lightweight software forge. Easy to install and low maintenance, it just does the job",
    "logo": "forgejo.svg",
    "links": {
      "github": "https://codeberg.org/forgejo/forgejo",
      "website": "https://forgejo.org/",
      "docs": "https://forgejo.org/docs/latest/"
    },
    "tags": ["self-hosted", "storage"]
  },
  {
    "id": "ghost",
    "name": "Ghost",
    "version": "5.0.0",
    "description": "Ghost is a free and open source, professional publishing platform built on a modern Node.js technology stack.",
    "logo": "ghost.jpeg",
    "links": {
      "github": "https://github.com/TryGhost/Ghost",
      "website": "https://ghost.org/",
      "docs": "https://ghost.org/docs/"
    },
    "tags": ["cms"]
  },
  {
    "id": "lodestone",
    "name": "Lodestone",
    "version": "0.5.1",
    "description": "A free, open source server hosting tool for Minecraft and other multiplayers games.",
    "logo": "lodestone.png",
    "links": {
      "github": "https://github.com/Lodestone-Team/lodestone",
      "website": "https://lodestone.cc",
      "docs": "https://github.com/Lodestone-Team/lodestone/wiki"
    },
    "tags": ["minecraft", "hosting", "server"]
  },
  {
    "id": "dragonfly-db",
    "name": "Dragonfly",
    "version": "1.28.1",
    "description": "Dragonfly is a drop-in Redis replacement that is designed for heavy data workloads running on modern cloud hardware.",
    "logo": "dragonfly-db.png",
    "links": {
      "github": "https://github.com/dragonflydb/dragonfly",
      "website": "https://www.dragonflydb.io/",
      "docs": "https://www.dragonflydb.io/docs"
    },
    "tags": ["database", "redis"]
  },
  {
    "id": "stack-auth",
    "name": "Stack Auth",
    "version": "latest",
    "description": "Open-source Auth0/Clerk alternative. Stack Auth is a free and open source authentication tool that allows you to authenticate your users.",
    "logo": "stack-auth.png",
    "links": {
      "github": "https://github.com/stack-auth/stack-auth",
      "website": "https://stack-auth.com/",
      "docs": "https://docs.stack-auth.com/next/overview"
    },
    "tags": ["authentication", "auth", "authorization"]
  },
  {
    "id": "uptime-kuma",
    "name": "Uptime Kuma",
    "version": "1.23.15",
    "description": "Uptime Kuma is a free and open source monitoring tool that allows you to monitor your websites and applications.",
    "logo": "uptime-kuma.png",
    "links": {
      "github": "https://github.com/louislam/uptime-kuma",
      "website": "https://uptime.kuma.pet/",
      "docs": "https://github.com/louislam/uptime-kuma/wiki"
    },
    "tags": ["monitoring"]
  },
  {
    "id": "n8n",
    "name": "n8n",
    "version": "1.83.2",
    "description": "n8n is an open source low-code platform for automating workflows and integrations.",
    "logo": "n8n.png",
    "links": {
      "github": "https://github.com/n8n-io/n8n",
      "website": "https://n8n.io/",
      "docs": "https://docs.n8n.io/"
    },
    "tags": ["automation"]
  },
  {
    "id": "kestra",
    "name": "Kestra",
    "version": "latest",
    "description": "Unified Orchestration Platform to Simplify Business-Critical Workflows and Govern them as Code and from the UI.",
    "logo": "kestra.svg",
    "links": {
      "github": "https://github.com/kestra-io/kestra",
      "website": "https://kestra.io",
      "docs": "https://kestra.io/docs"
    },
    "tags": ["automation"]
  },
  {
    "id": "wordpress",
    "name": "Wordpress",
    "version": "latest",
    "description": "Wordpress is a free and open source content management system (CMS) for publishing and managing websites.",
    "logo": "wordpress.png",
    "links": {
      "github": "https://github.com/WordPress/WordPress",
      "website": "https://wordpress.org/",
      "docs": "https://wordpress.org/documentation/"
    },
    "tags": ["cms"]
  },
  {
    "id": "odoo",
    "name": "Odoo",
    "version": "16.0",
    "description": "Odoo is a free and open source business management software that helps you manage your company's operations.",
    "logo": "odoo.png",
    "links": {
      "github": "https://github.com/odoo/odoo",
      "website": "https://odoo.com/",
      "docs": "https://www.odoo.com/documentation/"
    },
    "tags": ["cms"]
  },
  {
    "id": "appsmith",
    "name": "Appsmith",
    "version": "v1.29",
    "description": "Appsmith is a free and open source platform for building internal tools and applications.",
    "logo": "appsmith.png",
    "links": {
      "github": "https://github.com/appsmithorg/appsmith",
      "website": "https://appsmith.com/",
      "docs": "https://docs.appsmith.com/"
    },
    "tags": ["cms"]
  },
  {
    "id": "excalidraw",
    "name": "Excalidraw",
    "version": "latest",
    "description": "Excalidraw is a free and open source online diagramming tool that lets you easily create and share beautiful diagrams.",
    "logo": "excalidraw.jpg",
    "links": {
      "github": "https://github.com/excalidraw/excalidraw",
      "website": "https://excalidraw.com/",
      "docs": "https://docs.excalidraw.com/"
    },
    "tags": ["drawing"]
  },
  {
    "id": "documenso",
    "name": "Documenso",
    "version": "v1.5.6",
    "description": "Documenso is the open source alternative to DocuSign for signing documents digitally",
    "links": {
      "github": "https://github.com/documenso/documenso",
      "website": "https://documenso.com/",
      "docs": "https://documenso.com/docs"
    },
    "logo": "documenso.png",
    "tags": ["document-signing"]
  },
  {
    "id": "nocodb",
    "name": "NocoDB",
    "version": "0.257.2",
    "description": "NocoDB is an opensource Airtable alternative that turns any MySQL, PostgreSQL, SQL Server, SQLite & MariaDB into a smart spreadsheet.",
    "links": {
      "github": "https://github.com/nocodb/nocodb",
      "website": "https://nocodb.com/",
      "docs": "https://docs.nocodb.com/"
    },
    "logo": "nocodb.png",
    "tags": ["database", "spreadsheet", "low-code", "nocode"]
  },
  {
    "id": "meilisearch",
    "name": "Meilisearch",
    "version": "v1.8.3",
    "description": "Meilisearch is a free and open-source search engine that allows you to easily add search functionality to your web applications.",
    "logo": "meilisearch.png",
    "links": {
      "github": "https://github.com/meilisearch/meilisearch",
      "website": "https://www.meilisearch.com/",
      "docs": "https://docs.meilisearch.com/"
    },
    "tags": ["search"]
  },
  {
    "id": "mattermost",
    "name": "Mattermost",
    "version": "10.6.1",
    "description": "A single point of collaboration. Designed specifically for digital operations.",
    "logo": "mattermost.png",
    "links": {
      "github": "https://github.com/mattermost/mattermost",
      "website": "https://mattermost.com/",
      "docs": "https://docs.mattermost.com/"
    },
    "tags": ["chat", "self-hosted"]
  },
  {
    "id": "phpmyadmin",
    "name": "Phpmyadmin",
    "version": "5.2.1",
    "description": "Phpmyadmin is a free and open-source web interface for MySQL and MariaDB that allows you to manage your databases.",
    "logo": "phpmyadmin.png",
    "links": {
      "github": "https://github.com/phpmyadmin/phpmyadmin",
      "website": "https://www.phpmyadmin.net/",
      "docs": "https://www.phpmyadmin.net/docs/"
    },
    "tags": ["database"]
  },
  {
    "id": "rocketchat",
    "name": "Rocketchat",
    "version": "6.9.2",
    "description": "Rocket.Chat is a free and open-source web chat platform that allows you to build and manage your own chat applications.",
    "logo": "rocketchat.png",
    "links": {
      "github": "https://github.com/RocketChat/Rocket.Chat",
      "website": "https://rocket.chat/",
      "docs": "https://rocket.chat/docs/"
    },
    "tags": ["chat"]
  },
  {
    "id": "minio",
    "name": "Minio",
    "description": "Minio is an open source object storage server compatible with Amazon S3 cloud storage service.",
    "logo": "minio.png",
    "version": "latest",
    "links": {
      "github": "https://github.com/minio/minio",
      "website": "https://minio.io/",
      "docs": "https://docs.minio.io/"
    },
    "tags": ["storage"]
  },
  {
    "id": "metabase",
    "name": "Metabase",
    "version": "v0.50.8",
    "description": "Metabase is an open source business intelligence tool that allows you to ask questions and visualize data.",
    "logo": "metabase.png",
    "links": {
      "github": "https://github.com/metabase/metabase",
      "website": "https://www.metabase.com/",
      "docs": "https://www.metabase.com/docs/"
    },
    "tags": ["database", "dashboard"]
  },
  {
    "id": "glitchtip",
    "name": "Glitchtip",
    "version": "v4.0",
    "description": "Glitchtip is simple, open source error tracking",
    "logo": "glitchtip.png",
    "links": {
      "github": "https://gitlab.com/glitchtip/",
      "website": "https://glitchtip.com/",
      "docs": "https://glitchtip.com/documentation"
    },
    "tags": ["hosting"]
  },
  {
    "id": "open-webui",
    "name": "Open WebUI",
    "version": "v0.3.7",
    "description": "Open WebUI is a free and open source chatgpt alternative. Open WebUI is an extensible, feature-rich, and user-friendly self-hosted WebUI designed to operate entirely offline. It supports various LLM runners, including Ollama and OpenAI-compatible APIs. The template include ollama and webui services.",
    "logo": "open-webui.png",
    "links": {
      "github": "https://github.com/open-webui/open-webui",
      "website": "https://openwebui.com/",
      "docs": "https://docs.openwebui.com/"
    },
    "tags": ["chat"]
  },
  {
    "id": "mailpit",
    "name": "Mailpit",
    "version": "v1.22.3",
    "description": "Mailpit is a tiny, self-contained, and secure email & SMTP testing tool with API for developers.",
    "logo": "mailpit.svg",
    "links": {
      "github": "https://github.com/axllent/mailpit",
      "website": "https://mailpit.axllent.org/",
      "docs": "https://mailpit.axllent.org/docs/"
    },
    "tags": ["email", "smtp"]
  },
  {
    "id": "listmonk",
    "name": "Listmonk",
    "version": "v3.0.0",
    "description": "High performance, self-hosted, newsletter and mailing list manager with a modern dashboard.",
    "logo": "listmonk.png",
    "links": {
      "github": "https://github.com/knadh/listmonk",
      "website": "https://listmonk.app/",
      "docs": "https://listmonk.app/docs/"
    },
    "tags": ["email", "newsletter", "mailing-list"]
  },
  {
    "id": "doublezero",
    "name": "Double Zero",
    "version": "v0.2.1",
    "description": "00 is a self hostable SES dashboard for sending and monitoring emails with AWS",
    "logo": "doublezero.svg",
    "links": {
      "github": "https://github.com/technomancy-dev/00",
      "website": "https://www.double-zero.cloud/",
      "docs": "https://github.com/technomancy-dev/00"
    },
    "tags": ["email"]
  },
  {
    "id": "umami",
    "name": "Umami",
    "version": "v2.16.1",
    "description": "Umami is a simple, fast, privacy-focused alternative to Google Analytics.",
    "logo": "umami.png",
    "links": {
      "github": "https://github.com/umami-software/umami",
      "website": "https://umami.is",
      "docs": "https://umami.is/docs"
    },
    "tags": ["analytics"]
  },
  {
    "id": "jellyfin",
    "name": "jellyfin",
    "version": "v10.9.7",
    "description": "Jellyfin is a Free Software Media System that puts you in control of managing and streaming your media. ",
    "logo": "jellyfin.svg",
    "links": {
      "github": "https://github.com/jellyfin/jellyfin",
      "website": "https://jellyfin.org/",
      "docs": "https://jellyfin.org/docs/"
    },
    "tags": ["media system"]
  },
  {
    "id": "teable",
    "name": "teable",
    "version": "v1.3.1-alpha-build.460",
    "description": "Teable is a Super fast, Real-time, Professional, Developer friendly, No-code database built on Postgres. It uses a simple, spreadsheet-like interface to create complex enterprise-level database applications. Unlock efficient app development with no-code, free from the hurdles of data security and scalability.",
    "logo": "teable.png",
    "links": {
      "github": "https://github.com/teableio/teable",
      "website": "https://teable.io/",
      "docs": "https://help.teable.io/"
    },
    "tags": ["database", "spreadsheet", "low-code", "nocode"]
  },
  {
    "id": "zipline",
    "name": "Zipline",
    "version": "v3.7.9",
    "description": "A ShareX/file upload server that is easy to use, packed with features, and with an easy setup!",
    "logo": "zipline.png",
    "links": {
      "github": "https://github.com/diced/zipline",
      "website": "https://zipline.diced.sh/",
      "docs": "https://zipline.diced.sh/docs/"
    },
    "tags": ["media system", "storage"]
  },
  {
    "id": "soketi",
    "name": "Soketi",
    "version": "v1.6.1-16",
    "description": "Soketi is your simple, fast, and resilient open-source WebSockets server.",
    "logo": "soketi.png",
    "links": {
      "github": "https://github.com/soketi/soketi",
      "website": "https://soketi.app/",
      "docs": "https://docs.soketi.app/"
    },
    "tags": ["chat"]
  },
  {
    "id": "aptabase",
    "name": "Aptabase",
    "version": "v1.0.0",
    "description": "Aptabase is a self-hosted web analytics platform that lets you track website traffic and user behavior.",
    "logo": "aptabase.svg",
    "links": {
      "github": "https://github.com/aptabase/aptabase",
      "website": "https://aptabase.com/",
      "docs": "https://github.com/aptabase/aptabase/blob/main/README.md"
    },
    "tags": ["analytics", "self-hosted"]
  },
  {
    "id": "typebot",
    "name": "Typebot",
    "version": "2.27.0",
    "description": "Typebot is an open-source chatbot builder platform.",
    "logo": "typebot.svg",
    "links": {
      "github": "https://github.com/baptisteArno/typebot.io",
      "website": "https://typebot.io/",
      "docs": "https://docs.typebot.io/get-started/introduction"
    },
    "tags": ["chatbot", "builder", "open-source"]
  },
  {
    "id": "typecho",
    "name": "Typecho",
    "version": "stable",
    "description": "Typecho 是一个轻量级的开源博客程序，基于 PHP 开发，支持多种数据库，简洁而强大。",
    "logo": "typecho.png",
    "links": {
      "github": "https://github.com/typecho/typecho",
      "website": "https://typecho.org/",
      "docs": "http://docs.typecho.org"
    },
    "tags": ["blog", "cms", "php"]
  },
  {
    "id": "gitea",
    "name": "Gitea",
    "version": "1.22.3",
    "description": "Git with a cup of tea! Painless self-hosted all-in-one software development service, including Git hosting, code review, team collaboration, package registry and CI/CD.",
    "logo": "gitea.png",
    "links": {
      "github": "https://github.com/go-gitea/gitea.git",
      "website": "https://gitea.com/",
      "docs": "https://docs.gitea.com/installation/install-with-docker"
    },
    "tags": ["self-hosted", "storage"]
  },
  {
    "id": "gitea-mirror",
    "name": "Gitea Mirror",
    "version": "v2.11.2",
    "description": "Gitea Mirror is a modern web app for automatically mirroring repositories from GitHub to your self-hosted Gitea instance. It features a user-friendly interface to sync public, private, or starred GitHub repos, mirror entire organizations with structure preservation, and optionally mirror issues and labels. The application includes smart filtering, detailed logs, and scheduled automatic mirroring.",
    "logo": "gitea-mirror.png",
    "links": {
      "github": "https://github.com/arunavo4/gitea-mirror",
      "website": "https://github.com/arunavo4/gitea-mirror",
      "docs": "https://github.com/arunavo4/gitea-mirror#readme"
    },
    "tags": ["git", "mirror", "github", "gitea", "self-hosted", "automation"]
  },
  {
    "id": "roundcube",
    "name": "Roundcube",
    "version": "1.6.9",
    "description": "Free and open source webmail software for the masses, written in PHP.",
    "logo": "roundcube.svg",
    "links": {
      "github": "https://github.com/roundcube/roundcubemail",
      "website": "https://roundcube.net/",
      "docs": "https://roundcube.net/about/"
    },
    "tags": ["self-hosted", "email", "webmail"]
  },
  {
    "id": "filebrowser",
    "name": "File Browser",
    "version": "2.31.2",
    "description": "Filebrowser is a standalone file manager for uploading, deleting, previewing, renaming, and editing files, with support for multiple users, each with their own directory.",
    "logo": "filebrowser.svg",
    "links": {
      "github": "https://github.com/filebrowser/filebrowser",
      "website": "https://filebrowser.org/",
      "docs": "https://filebrowser.org/"
    },
    "tags": ["file-manager", "storage"]
  },
  {
    "id": "focalboard",
    "name": "Focalboard",
    "version": "8.0.0",
    "description": "Open source project management for technical teams",
    "logo": "focalboard.png",
    "links": {
      "github": "https://github.com/sysblok/focalboard",
      "website": "https://focalboard.com",
      "docs": "https://www.focalboard.com/docs/"
    },
    "tags": ["kanban"]
  },
  {
    "id": "tolgee",
    "name": "Tolgee",
    "version": "v3.80.4",
    "description": "Developer & translator friendly web-based localization platform",
    "logo": "tolgee.svg",
    "links": {
      "github": "https://github.com/tolgee/tolgee-platform",
      "website": "https://tolgee.io",
      "docs": "https://tolgee.io/platform"
    },
    "tags": ["self-hosted", "i18n", "localization", "translations"]
  },
  {
    "id": "portainer",
    "name": "Portainer",
    "version": "2.21.4",
    "description": "Portainer is a container management tool for deploying, troubleshooting, and securing applications across cloud, data centers, and IoT.",
    "logo": "portainer.svg",
    "links": {
      "github": "https://github.com/portainer/portainer",
      "website": "https://www.portainer.io/",
      "docs": "https://docs.portainer.io/"
    },
    "tags": ["cloud", "monitoring"]
  },
  {
    "id": "plane",
    "name": "Plane",
    "version": "v0.25.3",
    "description": "Easy, flexible, open source project management software",
    "logo": "plane.png",
    "links": {
      "github": "https://github.com/makeplane/plane",
      "website": "https://plane.so",
      "docs": "https://docs.plane.so/"
    },
    "tags": ["kanban"]
  },
  {
    "id": "pterodactyl",
    "name": "Pterodactyl",
    "version": "latest",
    "description": "A free, open-source game server management panel.",
    "logo": "pterodactyl.png",
    "links": {
      "github": "https://github.com/pterodactyl/panel",
      "website": "https://pterodactyl.io",
      "docs": "https://pterodactyl.io/project/introduction.html"
    },
    "tags": ["self-hosted", "open-source", "management"]
  },
  {
    "id": "pyrodactyl",
    "name": "Pyrodactyl",
    "version": "main",
    "description": "Pyrodactyl is the Pterodactyl-based game server panel that's faster, smaller, safer, and more accessible than Pelican. ",
    "logo": "pyrodactyl.png",
    "links": {
      "github": "https://github.com/pyrohost/pyrodactyl",
      "website": "https://pyrodactyl.dev",
      "docs": "https://pyrodactyl.dev/docs"
    },
    "tags": ["self-hosted", "open-source", "management"]
  },
  {
    "id": "influxdb",
    "name": "InfluxDB",
    "version": "2.7.10",
    "description": "InfluxDB 2.7 is the platform purpose-built to collect, store, process and visualize time series data.",
    "logo": "influxdb.png",
    "links": {
      "github": "https://github.com/influxdata/influxdb",
      "website": "https://www.influxdata.com/",
      "docs": "https://docs.influxdata.com/influxdb/v2/"
    },
    "tags": ["self-hosted", "open-source", "storage", "database"]
  },
  {
    "id": "infisical",
    "name": "Infisical",
    "version": "0.90.1",
    "description": "All-in-one platform to securely manage application configuration and secrets across your team and infrastructure.",
    "logo": "infisical.jpg",
    "links": {
      "github": "https://github.com/Infisical/infisical",
      "website": "https://infisical.com/",
      "docs": "https://infisical.com/docs/documentation/getting-started/introduction"
    },
    "tags": ["self-hosted", "open-source"]
  },
  {
    "id": "docmost",
    "name": "Docmost",
    "version": "0.4.1",
    "description": "Docmost, is an open-source collaborative wiki and documentation software.",
    "logo": "docmost.png",
    "links": {
      "github": "https://github.com/docmost/docmost",
      "website": "https://docmost.com/",
      "docs": "https://docmost.com/docs/"
    },
    "tags": ["self-hosted", "open-source", "manager"]
  },
  {
    "id": "vaultwarden",
    "name": "Vaultwarden",
    "version": "1.33.2",
    "description": "Unofficial Bitwarden compatible server written in Rust, formerly known as bitwarden_rs",
    "logo": "vaultwarden.svg",
    "links": {
      "github": "https://github.com/dani-garcia/vaultwarden",
      "website": "",
      "docs": "https://github.com/dani-garcia/vaultwarden/wiki"
    },
    "tags": ["open-source"]
  },
  {
    "id": "linkwarden",
    "name": "Linkwarden",
    "version": "2.9.3",
    "description": "Self-hosted, open-source collaborative bookmark manager to collect, organize and archive webpages.",
    "logo": "linkwarden.png",
    "links": {
      "github": "https://github.com/linkwarden/linkwarden",
      "website": "https://linkwarden.app/",
      "docs": "https://docs.linkwarden.app/"
    },
    "tags": ["bookmarks", "link-sharing"]
  },
  {
    "id": "hi-events",
    "name": "Hi.events",
    "version": "0.8.0-beta.1",
    "description": "Hi.Events is a self-hosted event management and ticket selling platform that allows you to create, manage and promote events easily.",
    "logo": "hi-events.svg",
    "links": {
      "github": "https://github.com/HiEventsDev/hi.events",
      "website": "https://hi.events/",
      "docs": "https://hi.events/docs"
    },
    "tags": ["self-hosted", "open-source", "manager"]
  },
  {
    "id": "hoarder",
    "name": "Hoarder",
    "version": "0.22.0",
    "description": "Hoarder is an open source \"Bookmark Everything\" app that uses AI for automatically tagging the content you throw at it.",
    "logo": "hoarder.svg",
    "links": {
      "github": "https://github.com/hoarder/hoarder",
      "website": "https://hoarder.app/",
      "docs": "https://docs.hoarder.app/"
    },
    "tags": ["self-hosted", "bookmarks", "link-sharing"]
  },
  {
    "id": "windows",
    "name": "Windows (dockerized)",
    "version": "4.00",
    "description": "Windows inside a Docker container.",
    "logo": "windows.png",
    "links": {
      "github": "https://github.com/dockur/windows",
      "website": "",
      "docs": "https://github.com/dockur/windows?tab=readme-ov-file#how-do-i-use-it"
    },
    "tags": ["self-hosted", "open-source", "os"]
  },
  {
    "id": "macos",
    "name": "MacOS (dockerized)",
    "version": "1.14",
    "description": "MacOS inside a Docker container.",
    "logo": "macos.png",
    "links": {
      "github": "https://github.com/dockur/macos",
      "website": "",
      "docs": "https://github.com/dockur/macos?tab=readme-ov-file#how-do-i-use-it"
    },
    "tags": ["self-hosted", "open-source", "os"]
  },
  {
    "id": "coder",
    "name": "Coder",
    "version": "2.15.3",
    "description": "Coder is an open-source cloud development environment (CDE) that you host in your cloud or on-premises.",
    "logo": "coder.svg",
    "links": {
      "github": "https://github.com/coder/coder",
      "website": "https://coder.com/",
      "docs": "https://coder.com/docs"
    },
    "tags": ["self-hosted", "open-source", "builder"]
  },
  {
    "id": "stirling",
    "name": "Stirling PDF",
    "version": "0.30.1",
    "description": "A locally hosted one-stop shop for all your PDF needs",
    "logo": "stirling.svg",
    "links": {
      "github": "https://github.com/Stirling-Tools/Stirling-PDF",
      "website": "https://www.stirlingpdf.com/",
      "docs": "https://docs.stirlingpdf.com/"
    },
    "tags": ["pdf", "tools"]
  },
  {
    "id": "lobe-chat",
    "name": "Lobe Chat",
    "version": "v1.26.1",
    "description": "Lobe Chat - an open-source, modern-design AI chat framework.",
    "logo": "lobe-chat.png",
    "links": {
      "github": "https://github.com/lobehub/lobe-chat",
      "website": "https://chat-preview.lobehub.com/",
      "docs": "https://lobehub.com/docs/self-hosting/platform/docker-compose"
    },
    "tags": ["IA", "chat"]
  },
  {
    "id": "peppermint",
    "name": "Peppermint",
    "version": "latest",
    "description": "Peppermint is a modern, open-source API development platform that helps you build, test and document your APIs.",
    "logo": "peppermint.svg",
    "links": {
      "github": "https://github.com/Peppermint-Lab/peppermint",
      "website": "https://peppermint.sh/",
      "docs": "https://docs.peppermint.sh/"
    },
    "tags": ["api", "development", "documentation"]
  },
  {
    "id": "windmill",
    "name": "Windmill",
    "version": "latest",
    "description": "A developer platform to build production-grade workflows and internal apps. Open-source alternative to Airplane, Retool, and GitHub Actions.",
    "logo": "windmill.svg",
    "links": {
      "github": "https://github.com/windmill-labs/windmill",
      "website": "https://www.windmill.dev/",
      "docs": "https://docs.windmill.dev/"
    },
    "tags": ["workflow", "automation", "development"]
  },
  {
    "id": "activepieces",
    "name": "Activepieces",
    "version": "0.35.0",
    "description": "Open-source no-code business automation tool. An alternative to Zapier, Make.com, and Tray.",
    "logo": "activepieces.svg",
    "links": {
      "github": "https://github.com/activepieces/activepieces",
      "website": "https://www.activepieces.com/",
      "docs": "https://www.activepieces.com/docs"
    },
    "tags": ["automation", "workflow", "no-code"]
  },
  {
    "id": "invoiceshelf",
    "name": "InvoiceShelf",
    "version": "latest",
    "description": "InvoiceShelf is a self-hosted open source invoicing system for freelancers and small businesses.",
    "logo": "invoiceshelf.png",
    "links": {
      "github": "https://github.com/InvoiceShelf/invoiceshelf",
      "website": "https://invoiceshelf.com",
      "docs": "https://github.com/InvoiceShelf/invoiceshelf#readme"
    },
    "tags": ["invoice", "business", "finance"]
  },
  {
    "id": "postiz",
    "name": "Postiz",
    "version": "latest",
    "description": "Postiz is a modern, open-source platform for managing and publishing content across multiple channels.",
    "logo": "postiz.png",
    "links": {
      "github": "https://github.com/gitroomhq/postiz",
      "website": "https://postiz.com",
      "docs": "https://docs.postiz.com"
    },
    "tags": ["cms", "content-management", "publishing"]
  },
  {
    "id": "slash",
    "name": "Slash",
    "version": "latest",
    "description": "Slash is a modern, self-hosted bookmarking service and link shortener that helps you organize and share your favorite links.",
    "logo": "slash.png",
    "links": {
      "github": "https://github.com/yourselfhosted/slash",
      "website": "https://github.com/yourselfhosted/slash#readme",
      "docs": "https://github.com/yourselfhosted/slash/wiki"
    },
    "tags": ["bookmarks", "link-shortener", "self-hosted"]
  },
  {
    "id": "discord-tickets",
    "name": "Discord Tickets",
    "version": "4.0.21",
    "description": "An open-source Discord bot for creating and managing support ticket channels.",
    "logo": "discord-tickets.png",
    "links": {
      "github": "https://github.com/discord-tickets/bot",
      "website": "https://discordtickets.app",
      "docs": "https://discordtickets.app/self-hosting/installation/docker/"
    },
    "tags": ["discord", "tickets", "support"]
  },
  {
    "id": "nextcloud-aio",
    "name": "Nextcloud All in One",
    "version": "30.0.2",
    "description": "Nextcloud (AIO) is a self-hosted file storage and sync platform with powerful collaboration capabilities. It integrates Files, Talk, Groupware, Office, Assistant and more into a single platform for remote work and data protection.",
    "logo": "nextcloud-aio.svg",
    "links": {
      "github": "https://github.com/nextcloud/docker",
      "website": "https://nextcloud.com/",
      "docs": "https://docs.nextcloud.com/"
    },
    "tags": ["file-manager", "sync"]
  },
  {
    "id": "blender",
    "name": "Blender",
    "version": "latest",
    "description": "Blender is a free and open-source 3D creation suite. It supports the entire 3D pipeline—modeling, rigging, animation, simulation, rendering, compositing and motion tracking, video editing and 2D animation pipeline.",
    "logo": "blender.svg",
    "links": {
      "github": "https://github.com/linuxserver/docker-blender",
      "website": "https://www.blender.org/",
      "docs": "https://docs.blender.org/"
    },
    "tags": ["3d", "rendering", "animation"]
  },
  {
    "id": "heyform",
    "name": "HeyForm",
    "version": "latest",
    "description": "Allows anyone to create engaging conversational forms for surveys, questionnaires, quizzes, and polls. No coding skills required.",
    "logo": "heyform.svg",
    "links": {
      "github": "https://github.com/heyform/heyform",
      "website": "https://heyform.net",
      "docs": "https://docs.heyform.net"
    },
    "tags": ["form", "builder", "questionnaire", "quiz", "survey"]
  },
  {
    "id": "chatwoot",
    "name": "Chatwoot",
    "version": "v3.14.1",
    "description": "Open-source customer engagement platform that provides a shared inbox for teams, live chat, and omnichannel support.",
    "logo": "chatwoot.svg",
    "links": {
      "github": "https://github.com/chatwoot/chatwoot",
      "website": "https://www.chatwoot.com",
      "docs": "https://www.chatwoot.com/docs"
    },
    "tags": ["support", "chat", "customer-service"]
  },
  {
    "id": "discourse",
    "name": "Discourse",
    "version": "3.3.2",
    "description": "Discourse is a modern forum software for your community. Use it as a mailing list, discussion forum, or long-form chat room.",
    "logo": "discourse.svg",
    "links": {
      "github": "https://github.com/discourse/discourse",
      "website": "https://www.discourse.org/",
      "docs": "https://meta.discourse.org/"
    },
    "tags": ["forum", "community", "discussion"]
  },
  {
    "id": "immich",
    "name": "Immich",
    "version": "v1.121.0",
    "description": "High performance self-hosted photo and video backup solution directly from your mobile phone.",
    "logo": "immich.svg",
    "links": {
      "github": "https://github.com/immich-app/immich",
      "website": "https://immich.app/",
      "docs": "https://immich.app/docs/overview/introduction"
    },
    "tags": ["photos", "videos", "backup", "media"]
  },
  {
    "id": "twenty",
    "name": "Twenty CRM",
    "version": "latest",
    "description": "Twenty is a modern CRM offering a powerful spreadsheet interface and open-source alternative to Salesforce.",
    "logo": "twenty.svg",
    "links": {
      "github": "https://github.com/twentyhq/twenty",
      "website": "https://twenty.com",
      "docs": "https://docs.twenty.com"
    },
    "tags": ["crm", "sales", "business"]
  },
  {
    "id": "yourls",
    "name": "YOURLS",
    "version": "1.9.2",
    "description": "YOURLS (Your Own URL Shortener) is a set of PHP scripts that will allow you to run your own URL shortening service (a la TinyURL or Bitly).",
    "logo": "yourls.svg",
    "links": {
      "github": "https://github.com/YOURLS/YOURLS",
      "website": "https://yourls.org/",
      "docs": "https://yourls.org/#documentation"
    },
    "tags": ["url-shortener", "php"]
  },
  {
    "id": "ryot",
    "name": "Ryot",
    "version": "v7.10",
    "description": "A self-hosted platform for tracking various media types including movies, TV shows, video games, books, audiobooks, and more.",
    "logo": "ryot.png",
    "links": {
      "github": "https://github.com/IgnisDa/ryot",
      "website": "https://ryot.io/",
      "docs": "https://docs.ryot.io/"
    },
    "tags": ["media", "tracking", "self-hosted"]
  },
  {
    "id": "photoprism",
    "name": "Photoprism",
    "version": "latest",
    "description": "PhotoPrism® is an AI-Powered Photos App for the Decentralized Web. It makes use of the latest technologies to tag and find pictures automatically without getting in your way.",
    "logo": "photoprism.svg",
    "links": {
      "github": "https://github.com/photoprism/photoprism",
      "website": "https://www.photoprism.app/",
      "docs": "https://docs.photoprism.app/"
    },
    "tags": ["media", "photos", "self-hosted"]
  },
  {
    "id": "ontime",
    "name": "Ontime",
    "version": "v3.8.0",
    "description": "Ontime is browser-based application that manages event rundowns, scheduliing and cuing",
    "logo": "ontime.png",
    "links": {
      "github": "https://github.com/cpvalente/ontime/",
      "website": "https://getontime.no",
      "docs": "https://docs.getontime.no"
    },
    "tags": ["event"]
  },
  {
    "id": "triggerdotdev",
    "name": "Trigger.dev",
    "version": "v3",
    "description": "Trigger is a platform for building event-driven applications.",
    "logo": "triggerdotdev.svg",
    "links": {
      "github": "https://github.com/triggerdotdev/trigger.dev",
      "website": "https://trigger.dev/",
      "docs": "https://trigger.dev/docs"
    },
    "tags": ["event-driven", "applications"]
  },
  {
    "id": "browserless",
    "name": "Browserless",
    "version": "2.23.0",
    "description": "Browserless allows remote clients to connect and execute headless work, all inside of docker. It supports the standard, unforked Puppeteer and Playwright libraries, as well offering REST-based APIs for common actions like data collection, PDF generation and more.",
    "logo": "browserless.svg",
    "links": {
      "github": "https://github.com/browserless/browserless",
      "website": "https://www.browserless.io/",
      "docs": "https://docs.browserless.io/"
    },
    "tags": ["browser", "automation"]
  },
  {
    "id": "drawio",
    "name": "draw.io",
    "version": "24.7.17",
    "description": "draw.io is a configurable diagramming/whiteboarding visualization application.",
    "logo": "drawio.svg",
    "links": {
      "github": "https://github.com/jgraph/drawio",
      "website": "https://draw.io/",
      "docs": "https://www.drawio.com/doc/"
    },
    "tags": ["drawing", "diagrams"]
  },
  {
    "id": "kimai",
    "name": "Kimai",
    "version": "2.31.0",
    "description": "Kimai is a web-based multi-user time-tracking application. Works great for everyone: freelancers, companies, organizations - everyone can track their times, generate reports, create invoices and do so much more.",
    "logo": "kimai.svg",
    "links": {
      "github": "https://github.com/kimai/kimai",
      "website": "https://www.kimai.org",
      "docs": "https://www.kimai.org/documentation"
    },
    "tags": ["invoice", "business", "finance"]
  },
  {
    "id": "logto",
    "name": "Logto",
    "version": "1.27.0",
    "description": "Logto is an open-source Identity and Access Management (IAM) platform designed to streamline Customer Identity and Access Management (CIAM) and Workforce Identity Management.",
    "logo": "logto.png",
    "links": {
      "github": "https://github.com/logto-io/logto",
      "website": "https://logto.io/",
      "docs": "https://docs.logto.io/introduction"
    },
    "tags": ["identity", "auth"]
  },
  {
    "id": "pocket-id",
    "name": "Pocket ID",
    "version": "0.35.1",
    "description": "A simple and easy-to-use OIDC provider that allows users to authenticate with their passkeys to your services.",
    "logo": "pocket-id.svg",
    "links": {
      "github": "https://github.com/pocket-id/pocket-id",
      "website": "https://pocket-id.org/",
      "docs": "https://pocket-id.org/docs"
    },
    "tags": ["identity", "auth"]
  },
  {
    "id": "penpot",
    "name": "Penpot",
    "version": "2.3.2",
    "description": "Penpot is the web-based open-source design tool that bridges the gap between designers and developers.",
    "logo": "penpot.svg",
    "links": {
      "github": "https://github.com/penpot/penpot",
      "website": "https://penpot.app/",
      "docs": "https://docs.penpot.app/"
    },
    "tags": ["design", "collaboration"]
  },
  {
    "id": "huly",
    "name": "Huly",
    "version": "0.6.377",
    "description": "Huly — All-in-One Project Management Platform (alternative to Linear, Jira, Slack, Notion, Motion)",
    "logo": "huly.svg",
    "links": {
      "github": "https://github.com/hcengineering/huly-selfhost",
      "website": "https://huly.io/",
      "docs": "https://docs.huly.io/"
    },
    "tags": ["project-management", "community", "discussion"]
  },
  {
    "id": "unsend",
    "name": "Unsend",
    "version": "v1.3.2",
    "description": "Open source alternative to Resend,Sendgrid, Postmark etc. ",
    "logo": "unsend.png",
    "links": {
      "github": "https://github.com/unsend-dev/unsend",
      "website": "https://unsend.dev/",
      "docs": "https://docs.unsend.dev/get-started/"
    },
    "tags": ["e-mail", "marketing", "business"]
  },
  {
    "id": "langflow",
    "name": "Langflow",
    "version": "1.1.1",
    "description": "Langflow is a low-code app builder for RAG and multi-agent AI applications. It's Python-based and agnostic to any model, API, or database. ",
    "logo": "langflow.svg",
    "links": {
      "github": "https://github.com/langflow-ai/langflow/tree/main",
      "website": "https://www.langflow.org/",
      "docs": "https://docs.langflow.org/"
    },
    "tags": ["ai"]
  },
  {
    "id": "elastic-search",
    "name": "Elasticsearch",
    "version": "8.10.2",
    "description": "Elasticsearch is an open-source search and analytics engine, used for full-text search and analytics on structured data such as text, web pages, images, and videos.",
    "logo": "elasticsearch.svg",
    "links": {
      "github": "https://github.com/elastic/elasticsearch",
      "website": "https://www.elastic.co/elasticsearch/",
      "docs": "https://docs.elastic.co/elasticsearch/"
    },
    "tags": ["search", "analytics"]
  },
  {
    "id": "onedev",
    "name": "OneDev",
    "version": "11.6.6",
    "description": "Git server with CI/CD, kanban, and packages. Seamless integration. Unparalleled experience.",
    "logo": "onedev.png",
    "links": {
      "github": "https://github.com/theonedev/onedev/",
      "website": "https://onedev.io/",
      "docs": "https://docs.onedev.io/"
    },
    "tags": ["self-hosted", "development"]
  },
  {
    "id": "unifi",
    "name": "Unifi Network",
    "version": "11.6.6",
    "description": "Unifi Network is an open-source enterprise network management platform for wireless networks.",
    "logo": "unifi.webp",
    "links": {
      "github": "https://github.com/ubiquiti",
      "website": "https://www.ui.com/",
      "docs": "https://help.ui.com/hc/en-us/articles/360012282453-Self-Hosting-a-UniFi-Network-Server"
    },
    "tags": ["self-hosted", "networking"]
  },
  {
    "id": "glpi",
    "name": "GLPI Project",
    "version": "10.0.16",
    "description": "The most complete open source service management software",
    "logo": "glpi.webp",
    "links": {
      "github": "https://github.com/glpi-project/glpi",
      "website": "https://glpi-project.org/",
      "docs": "https://glpi-project.org/documentation/"
    },
    "tags": ["self-hosted", "project-management", "management"]
  },
  {
    "id": "checkmate",
    "name": "Checkmate",
    "version": "2.0.1",
    "description": "Checkmate is an open-source, self-hosted tool designed to track and monitor server hardware, uptime, response times, and incidents in real-time with beautiful visualizations.",
    "logo": "checkmate.png",
    "links": {
      "github": "https://github.com/bluewave-labs/checkmate",
      "website": "https://bluewavelabs.ca",
      "docs": "https://bluewavelabs.gitbook.io/checkmate"
    },
    "tags": ["self-hosted", "monitoring", "uptime"]
  },
  {
    "id": "gotenberg",
    "name": "Gotenberg",
    "version": "latest",
    "description": "Gotenberg is a Docker-powered stateless API for PDF files.",
    "logo": "gotenberg.png",
    "links": {
      "github": "https://github.com/gotenberg/gotenberg",
      "website": "https://gotenberg.dev",
      "docs": "https://gotenberg.dev/docs/getting-started/introduction"
    },
    "tags": ["api", "backend", "pdf", "tools"]
  },
  {
    "id": "actualbudget",
    "name": "Actual Budget",
    "version": "latest",
    "description": "A super fast and privacy-focused app for managing your finances.",
    "logo": "actualbudget.png",
    "links": {
      "github": "https://github.com/actualbudget/actual",
      "website": "https://actualbudget.org",
      "docs": "https://actualbudget.org/docs"
    },
    "tags": ["budgeting", "finance", "money"]
  },
  {
    "id": "conduit",
    "name": "Conduit",
    "version": "v0.9.0",
    "description": "Conduit is a simple, fast and reliable chat server powered by Matrix",
    "logo": "conduit.svg",
    "links": {
      "github": "https://gitlab.com/famedly/conduit",
      "website": "https://conduit.rs/",
      "docs": "https://docs.conduit.rs/"
    },
    "tags": ["matrix", "communication"]
  },
  {
    "id": "evolutionapi",
    "name": "Evolution API",
    "version": "v2.1.2",
    "description": "Evolution API is a robust platform dedicated to empowering small businesses with limited resources, going beyond a simple messaging solution via WhatsApp.",
    "logo": "evolutionapi.png",
    "links": {
      "github": "https://github.com/EvolutionAPI/evolution-api",
      "docs": "https://doc.evolution-api.com/v2/en/get-started/introduction",
      "website": "https://evolution-api.com/opensource-whatsapp-api/"
    },
    "tags": ["api", "whatsapp", "messaging"]
  },
  {
    "id": "conduwuit",
    "name": "Conduwuit",
    "version": "latest",
    "description": "Well-maintained, featureful Matrix chat homeserver (fork of Conduit)",
    "logo": "conduwuit.svg",
    "links": {
      "github": "https://github.com/girlbossceo/conduwuit",
      "website": "https://conduwuit.puppyirl.gay",
      "docs": "https://conduwuit.puppyirl.gay/configuration.html"
    },
    "tags": ["backend", "chat", "communication", "matrix", "server"]
  },
  {
    "id": "cloudflared",
    "name": "Cloudflared",
    "version": "latest",
    "description": "A lightweight daemon that securely connects local services to the internet through Cloudflare Tunnel.",
    "logo": "cloudflared.svg",
    "links": {
      "github": "https://github.com/cloudflare/cloudflared",
      "website": "https://developers.cloudflare.com/cloudflare-one/connections/connect-apps/",
      "docs": "https://developers.cloudflare.com/cloudflare-one/connections/connect-apps/install-and-setup/"
    },
    "tags": ["cloud", "networking", "security", "tunnel"]
  },
  {
    "id": "couchdb",
    "name": "CouchDB",
    "version": "latest",
    "description": "CouchDB is a document-oriented NoSQL database that excels at replication and horizontal scaling.",
    "logo": "couchdb.png",
    "links": {
      "github": "https://github.com/apache/couchdb",
      "website": "https://couchdb.apache.org/",
      "docs": "https://docs.couchdb.org/en/stable/"
    },
    "tags": ["database", "storage"]
  },
  {
    "id": "it-tools",
    "name": "IT Tools",
    "version": "latest",
    "description": "A collection of handy online it-tools for developers.",
    "logo": "it-tools.svg",
    "links": {
      "github": "https://github.com/CorentinTh/it-tools",
      "website": "https://it-tools.tech",
      "docs": "https://it-tools.tech/docs"
    },
    "tags": ["developer", "tools"]
  },
  {
    "id": "superset",
    "name": "Superset (Unofficial)",
    "version": "latest",
    "description": "Data visualization and data exploration platform.",
    "logo": "superset.svg",
    "links": {
      "github": "https://github.com/amancevice/docker-superset",
      "website": "https://superset.apache.org",
      "docs": "https://superset.apache.org/docs/intro"
    },
    "tags": ["analytics", "bi", "dashboard", "database", "sql"]
  },
  {
    "id": "glance",
    "name": "Glance",
    "version": "latest",
    "description": "A self-hosted dashboard that puts all your feeds in one place. Features RSS feeds, weather, bookmarks, site monitoring, and more in a minimal, fast interface.",
    "logo": "glance.png",
    "links": {
      "github": "https://github.com/glanceapp/glance",
      "docs": "https://github.com/glanceapp/glance/blob/main/docs/configuration.md",
      "website": "https://glance.app/"
    },
    "tags": ["dashboard", "monitoring", "widgets", "rss"]
  },
  {
    "id": "homarr",
    "name": "Homarr",
    "version": "latest",
    "description": "A sleek, modern dashboard that puts all your apps and services in one place with Docker integration.",
    "logo": "homarr.png",
    "links": {
      "github": "https://github.com/homarr-labs/homarr",
      "docs": "https://homarr.dev/docs/getting-started/installation/docker",
      "website": "https://homarr.dev/"
    },
    "tags": ["dashboard", "monitoring"]
  },
  {
    "id": "erpnext",
    "name": "ERPNext",
    "version": "version-15",
    "description": "100% Open Source and highly customizable ERP software.",
    "logo": "erpnext.svg",
    "links": {
      "github": "https://github.com/frappe/erpnext",
      "docs": "https://docs.frappe.io/erpnext",
      "website": "https://erpnext.com"
    },
    "tags": [
      "erp",
      "accounts",
      "manufacturing",
      "retail",
      "sales",
      "pos",
      "hrms"
    ]
  },
  {
    "id": "maybe",
    "name": "Maybe",
    "version": "latest",
    "description": "Maybe is a self-hosted finance tracking application designed to simplify budgeting and expenses.",
    "logo": "maybe.svg",
    "links": {
      "github": "https://github.com/maybe-finance/maybe",
      "website": "https://maybe.finance/",
      "docs": "https://docs.maybe.finance/"
    },
    "tags": ["finance", "self-hosted"]
  },
  {
    "id": "spacedrive",
    "name": "Spacedrive",
    "version": "latest",
    "description": "Spacedrive is a cross-platform file manager. It connects your devices together to help you organize files from anywhere. powered by a virtual distributed filesystem (VDFS) written in Rust. Organize files across many devices in one place.",
    "links": {
      "github": "https://github.com/spacedriveapp/spacedrive",
      "website": "https://spacedrive.com/",
      "docs": "https://www.spacedrive.com/docs/product/getting-started/introduction"
    },
    "logo": "spacedrive.png",
    "tags": ["file-manager", "vdfs", "storage"]
  },
  {
    "id": "registry",
    "name": "Docker Registry",
    "version": "2",
    "description": "Distribution implementation for storing and distributing of Docker container images and artifacts.",
    "links": {
      "github": "https://github.com/distribution/distribution",
      "website": "https://hub.docker.com/_/registry",
      "docs": "https://distribution.github.io/distribution/"
    },
    "logo": "registry.png",
    "tags": ["registry", "docker", "self-hosted"]
  },
  {
    "id": "alist",
    "name": "AList",
    "version": "v3.41.0",
    "description": "🗂️A file list/WebDAV program that supports multiple storages, powered by Gin and Solidjs.",
    "logo": "alist.svg",
    "links": {
      "github": "https://github.com/AlistGo/alist",
      "website": "https://alist.nn.ci",
      "docs": "https://alist.nn.ci/guide/install/docker.html"
    },
    "tags": ["file", "webdav", "storage"]
  },
  {
    "id": "answer",
    "name": "Answer",
    "version": "v1.4.1",
    "description": "Answer is an open-source Q&A platform for building a self-hosted question-and-answer service.",
    "logo": "answer.png",
    "links": {
      "github": "https://github.com/apache/answer",
      "website": "https://answer.apache.org/",
      "docs": "https://answer.apache.org/docs"
    },
    "tags": ["q&a", "self-hosted"]
  },
  {
    "id": "shlink",
    "name": "Shlink",
    "version": "stable",
    "description": "URL shortener that can be used to serve shortened URLs under your own domain.",
    "logo": "shlink.svg",
    "links": {
      "github": "https://github.com/shlinkio/shlink",
      "website": "https://shlink.io",
      "docs": "https://shlink.io/documentation"
    },
    "tags": ["sharing", "shortener", "url"]
  },
  {
    "id": "frappe-hr",
    "name": "Frappe HR",
    "version": "version-15",
    "description": "Feature rich HR & Payroll software. 100% FOSS and customizable.",
    "logo": "frappe-hr.svg",
    "links": {
      "github": "https://github.com/frappe/hrms",
      "docs": "https://docs.frappe.io/hr",
      "website": "https://frappe.io/hr"
    },
    "tags": [
      "hrms",
      "payroll",
      "leaves",
      "expenses",
      "attendance",
      "performace"
    ]
  },
  {
    "id": "formbricks",
    "name": "Formbricks",
    "version": "v3.1.3",
    "description": "Formbricks is an open-source survey and form platform for collecting user data.",
    "logo": "formbricks.png",
    "links": {
      "github": "https://github.com/formbricks/formbricks",
      "website": "https://formbricks.com/",
      "docs": "https://formbricks.com/docs"
    },
    "tags": ["forms", "analytics"]
  },
  {
    "id": "trilium",
    "name": "Trilium",
    "description": "Trilium Notes is a hierarchical note taking application with focus on building large personal knowledge bases.",
    "logo": "trilium.png",
    "version": "latest",
    "links": {
      "github": "https://github.com/zadam/trilium",
      "website": "https://github.com/zadam/trilium",
      "docs": "https://github.com/zadam/trilium/wiki/"
    },
    "tags": ["self-hosted", "productivity", "personal-use"]
  },
  {
    "id": "convex",
    "name": "Convex",
    "version": "latest",
    "description": "Convex is an open-source reactive database designed to make life easy for web app developers.",
    "logo": "convex.svg",
    "links": {
      "github": "https://github.com/get-convex/convex",
      "website": "https://www.convex.dev/",
      "docs": "https://www.convex.dev/docs"
    },
    "tags": ["backend", "database", "api"]
  },
  {
    "id": "wikijs",
    "name": "Wiki.js",
    "version": "2.5",
    "description": "The most powerful and extensible open source Wiki software.",
    "logo": "wikijs.svg",
    "links": {
      "github": "https://github.com/requarks/wiki",
      "website": "https://js.wiki/",
      "docs": "https://docs.requarks.io/"
    },
    "tags": ["knowledge-base", "self-hosted", "documentation"]
  },
  {
    "id": "otterwiki",
    "name": "Otter Wiki",
    "version": "2",
    "description": "An Otter Wiki is a simple, lightweight, and fast wiki engine built with Python and Flask. It provides a user-friendly interface for creating and managing wiki content with markdown support.",
    "logo": "otterwiki.png",
    "links": {
      "github": "https://github.com/redimp/otterwiki",
      "website": "https://otterwiki.com/",
      "docs": "https://github.com/redimp/otterwiki/wiki"
    },
    "tags": ["wiki", "documentation", "knowledge-base", "markdown"]
  },
  {
    "id": "lowcoder",
    "name": "Lowcoder",
    "version": "2.6.4",
    "description": "Rapid business App Builder for Everyone",
    "logo": "lowcoder.png",
    "links": {
      "github": "https://github.com/lowcoder-org/lowcoder",
      "website": "https://www.lowcoder.cloud/",
      "docs": "https://docs.lowcoder.cloud/lowcoder-documentation"
    },
    "tags": ["low-code", "no-code", "development"]
  },
  {
    "id": "backrest",
    "name": "Backrest",
    "version": "1.6.0",
    "description": "Backrest is a web-based backup solution powered by restic, offering an intuitive WebUI for easy repository management, snapshot browsing, and file restoration. It runs in the background, automating snapshot scheduling and repository maintenance. Built with Go, Backrest is a lightweight standalone binary with restic as its only dependency. It provides a secure and user-friendly way to manage backups while still allowing direct access to the restic CLI for advanced operations.",
    "links": {
      "github": "https://github.com/garethgeorge/backrest",
      "website": "https://garethgeorge.github.io/backrest",
      "docs": "https://garethgeorge.github.io/backrest/introduction/getting-started"
    },
    "logo": "backrest.svg",
    "tags": ["backup"]
  },
  {
    "id": "blinko",
    "name": "Blinko",
    "version": "latest",
    "description": "Blinko is a modern web application for managing and organizing your digital content and workflows.",
    "logo": "blinko.svg",
    "links": {
      "github": "https://github.com/blinkospace/blinko",
      "website": "https://blinko.space/",
      "docs": "https://docs.blinko.space/"
    },
    "tags": ["productivity", "organization", "workflow", "nextjs"]
  },
  {
    "id": "pgadmin",
    "name": "pgAdmin",
    "version": "8.3",
    "description": "pgAdmin is the most popular and feature rich Open Source administration and development platform for PostgreSQL, the most advanced Open Source database in the world.",
    "links": {
      "github": "https://github.com/pgadmin-org/pgadmin4",
      "website": "https://www.pgadmin.org/",
      "docs": "https://www.pgadmin.org/docs/"
    },
    "logo": "pgadmin.webp",
    "tags": ["database", "postgres", "admin"]
  },
  {
    "id": "ackee",
    "name": "Ackee",
    "version": "latest",
    "description": "Ackee is a self-hosted analytics tool for your website.",
    "logo": "logo.png",
    "links": {
      "github": "https://github.com/electerious/Ackee",
      "website": "https://ackee.electerious.com/",
      "docs": "https://docs.ackee.electerious.com/"
    },
    "tags": ["analytics", "self-hosted"]
  },
  {
    "id": "adguardhome",
    "name": "AdGuard Home",
    "version": "latest",
    "description": "AdGuard Home is a comprehensive solution designed to enhance your online browsing experience by eliminating all kinds of ads, from annoying banners and pop-ups to intrusive video ads. It provides privacy protection, browsing security, and parental control features while maintaining website functionality.",
    "logo": "logo.svg",
    "links": {
      "github": "https://github.com/AdguardTeam/AdGuardHome",
      "website": "https://adguard.com",
      "docs": "https://github.com/AdguardTeam/AdGuardHome/wiki"
    },
    "tags": ["privacy", "security", "dns", "ad-blocking"]
  },
  {
    "id": "adminer",
    "name": "Adminer",
    "version": "4.8.1",
    "description": "Adminer is a comprehensive database management tool that supports MySQL, MariaDB, PostgreSQL, SQLite, MS SQL, Oracle, Elasticsearch, MongoDB and others. It provides a clean interface for efficient database operations, with strong security features and extensive customization options.",
    "logo": "logo.svg",
    "links": {
      "github": "https://github.com/vrana/adminer",
      "website": "https://www.adminer.org/",
      "docs": "https://www.adminer.org/en/plugins/"
    },
    "tags": ["databases", "developer-tools", "mysql", "postgresql"]
  },
  {
    "id": "affinepro",
    "name": "Affine Pro",
    "version": "stable-780dd83",
    "description": "Affine Pro is a modern, self-hosted platform designed for collaborative content creation and project management. It offers an intuitive interface, seamless real-time collaboration, and powerful tools for organizing tasks, notes, and ideas.",
    "logo": "logo.png",
    "links": {
      "github": "https://github.com/toeverything/Affine",
      "website": "https://affine.pro/",
      "docs": "https://affine.pro/docs"
    },
    "tags": [
      "collaboration",
      "self-hosted",
      "productivity",
      "project-management"
    ]
  },
  {
    "id": "alltube",
    "name": "AllTube",
    "version": "latest",
    "description": "AllTube Download is an application designed to facilitate the downloading of videos from YouTube and other video sites. It provides an HTML GUI for youtube-dl with video conversion capabilities and JSON API support.",
    "logo": "logo.png",
    "links": {
      "github": "https://github.com/Rudloff/alltube",
      "website": "https://github.com/Rudloff/alltube",
      "docs": "https://github.com/Rudloff/alltube/wiki"
    },
    "tags": ["media", "video", "downloader"]
  },
  {
    "id": "ampache",
    "name": "Ampache",
    "version": "latest",
    "description": "Ampache is a web-based audio/video streaming application and file manager allowing you to access your music & videos from anywhere, using almost any internet enabled device.",
    "logo": "logo.png",
    "links": {
      "github": "https://github.com/ampache/ampache",
      "website": "http://ampache.org/",
      "docs": "https://github.com/ampache/ampache/wiki"
    },
    "tags": ["media", "music", "streaming"]
  },
  {
    "id": "anythingllm",
    "name": "AnythingLLM",
    "version": "latest",
    "description": "AnythingLLM is a private, self-hosted, and local document chatbot platform that allows you to chat with your documents using various LLM providers.",
    "logo": "logo.png",
    "links": {
      "github": "https://github.com/Mintplex-Labs/anything-llm",
      "website": "https://useanything.com",
      "docs": "https://github.com/Mintplex-Labs/anything-llm/tree/master/docs"
    },
    "tags": ["ai", "llm", "chatbot"]
  },
  {
    "id": "apprise-api",
    "name": "Apprise API",
    "version": "latest",
    "description": "Apprise API provides a simple interface for sending notifications to almost all of the most popular notification services available to us today.",
    "logo": "logo.png",
    "links": {
      "github": "https://github.com/caronc/apprise-api",
      "website": "https://github.com/caronc/apprise-api",
      "docs": "https://github.com/caronc/apprise-api/wiki"
    },
    "tags": ["notifications", "api"]
  },
  {
    "id": "arangodb",
    "name": "ArangoDB",
    "version": "latest",
    "description": "ArangoDB is a native multi-model database with flexible data models for documents, graphs, and key-values. Build high performance applications using a convenient SQL-like query language or JavaScript extensions.",
    "logo": "logo.png",
    "links": {
      "github": "https://github.com/arangodb/arangodb",
      "website": "https://www.arangodb.com/",
      "docs": "https://www.arangodb.com/docs/"
    },
    "tags": ["database", "graph-database", "nosql"]
  },
  {
    "id": "anonupload",
    "name": "AnonUpload",
    "version": "1",
    "description": "AnonUpload is a secure, anonymous file sharing application that does not require a database. It is built with privacy as a priority, ensuring that the direct filename used is not displayed.",
    "logo": "logo.png",
    "links": {
      "github": "https://github.com/supernova3339/anonupload",
      "docs": "https://github.com/Supernova3339/anonupload/blob/main/env.md",
      "website": "https://anonupload.com/"
    },
    "tags": ["file-sharing", "privacy"]
  },
  {
    "id": "argilla",
    "name": "Argilla",
    "version": "latest",
    "description": "Argilla is a robust platform designed to help engineers and data scientists streamline the management of machine learning data workflows. It simplifies tasks like data labeling, annotation, and quality control.",
    "logo": "logo.svg",
    "links": {
      "github": "https://github.com/argilla-io/argilla",
      "website": "https://www.argilla.io/",
      "docs": "https://docs.argilla.io/"
    },
    "tags": ["machine-learning", "data-labeling", "ai"]
  },
  {
    "id": "audiobookshelf",
    "name": "Audiobookshelf",
    "version": "2.19.4",
    "description": "Audiobookshelf is a self-hosted server designed to manage and play your audiobooks and podcasts. It works best when you have an organized directory structure.",
    "logo": "logo.png",
    "links": {
      "github": "https://github.com/advplyr/audiobookshelf",
      "website": "https://www.audiobookshelf.org",
      "docs": "https://www.audiobookshelf.org/docs"
    },
    "tags": ["media", "audiobooks", "podcasts"]
  },
  {
    "id": "authorizer",
    "name": "Authorizer",
    "version": "1.4.4",
    "description": "Authorizer is a powerful tool designed to simplify the process of user authentication and authorization in your applications. It allows you to build secure apps 10x faster with its low code tool and low-cost deployment.",
    "logo": "logo.png",
    "links": {
      "github": "https://github.com/authorizerdev/authorizer",
      "website": "https://authorizer.dev",
      "docs": "https://docs.authorizer.dev/"
    },
    "tags": ["authentication", "authorization", "security"]
  },
  {
    "id": "automatisch",
    "name": "Automatisch",
    "version": "2.0",
    "description": "Automatisch is a powerful, self-hosted workflow automation tool designed for connecting your apps and automating repetitive tasks. With Automatisch, you can create workflows to sync data, send notifications, and perform various actions seamlessly across different services.",
    "logo": "logo.png",
    "links": {
      "github": "https://github.com/automatisch/automatisch",
      "website": "https://automatisch.io/docs",
      "docs": "https://automatisch.io/docs"
    },
    "tags": ["automation", "workflow", "integration"]
  },
  {
    "id": "babybuddy",
    "name": "BabyBuddy",
    "version": "2.7.0",
    "description": "BabyBuddy is a comprehensive, user-friendly platform designed to help parents and caregivers manage essential details about their child's growth and development. It provides tools for tracking feedings, sleep schedules, diaper changes, and milestones.",
    "logo": "logo.png",
    "links": {
      "github": "https://github.com/babybuddy/babybuddy",
      "website": "https://babybuddy.app",
      "docs": "https://docs.babybuddy.app"
    },
    "tags": ["parenting", "tracking", "family"]
  },
  {
    "id": "baikal",
    "name": "Baikal",
    "version": "nginx-php8.2",
    "description": "Baikal is a lightweight, self-hosted CalDAV and CardDAV server that enables users to manage calendars and contacts efficiently. It provides a simple and effective solution for syncing and sharing events, tasks, and address books across multiple devices.",
    "logo": "logo.png",
    "links": {
      "website": "https://sabre.io/baikal/",
      "github": "https://sabre.io/baikal/",
      "docs": "https://sabre.io/baikal/install/"
    },
    "tags": ["calendar", "contacts", "caldav", "carddav"]
  },
  {
    "id": "barrage",
    "name": "Barrage",
    "version": "0.3.0",
    "description": "Barrage is a minimalistic Deluge WebUI app with full mobile support. It features a responsive mobile-first design, allowing you to manage your torrents with ease from any device.",
    "logo": "logo.png",
    "links": {
      "github": "https://github.com/maulik9898/barrage",
      "website": "https://github.com/maulik9898/barrage",
      "docs": "https://github.com/maulik9898/barrage/blob/main/README.md"
    },
    "tags": ["torrents", "deluge", "mobile"]
  },
  {
    "id": "bazarr",
    "name": "Bazarr",
    "version": "latest",
    "description": "Bazarr is a companion application to Sonarr and Radarr that manages and downloads subtitles based on your requirements.",
    "logo": "logo.png",
    "links": {
      "github": "https://github.com/morpheus65535/bazarr",
      "website": "https://www.bazarr.media/",
      "docs": "https://www.bazarr.media/docs"
    },
    "tags": ["subtitles", "sonarr", "radarr"]
  },
  {
    "id": "beszel",
    "name": "Beszel",
    "version": "0.10.2",
    "description": "A lightweight server monitoring hub with historical data, docker stats, and alerts.",
    "logo": "logo.svg",
    "links": {
      "github": "https://github.com/henrygd/beszel",
      "website": "https://beszel.dev",
      "docs": "https://beszel.dev/guide/getting-started"
    },
    "tags": ["monitoring", "docker", "alerts"]
  },
  {
    "id": "bytestash",
    "name": "ByteStash",
    "version": "latest",
    "description": "ByteStash is a self-hosted file storage solution that allows you to store and share files with ease. It provides a simple and effective solution for storing and accessing files from anywhere.",
    "logo": "logo.png",
    "links": {
      "github": "https://github.com/bytestash/bytestash",
      "website": "https://bytestash.com",
      "docs": "https://bytestash.com/docs"
    },
    "tags": ["file-storage", "self-hosted"]
  },
  {
    "id": "bookstack",
    "name": "BookStack",
    "version": "24.12.1",
    "description": "BookStack is a self-hosted platform for creating beautiful, feature-rich documentation sites.",
    "logo": "logo.svg",
    "links": {
      "github": "https://github.com/BookStackApp/BookStack",
      "website": "https://www.bookstackapp.com",
      "docs": "https://www.bookstackapp.com/docs"
    },
    "tags": ["documentation", "self-hosted"]
  },
  {
    "id": "bytebase",
    "name": "Bytebase",
    "version": "latest",
    "description": "Bytebase is a database management tool that allows you to manage your databases with ease. It provides a simple and effective solution for managing your databases from anywhere.",
    "logo": "image.png",
    "links": {
      "github": "https://github.com/bytebase/bytebase",
      "website": "https://www.bytebase.com",
      "docs": "https://www.bytebase.com/docs"
    },
    "tags": ["database", "self-hosted"]
  },
  {
    "id": "botpress",
    "name": "Botpress",
    "version": "latest",
    "description": "Botpress is a platform for building conversational AI agents. It provides a simple and effective solution for building conversational AI agents from anywhere.",
    "logo": "logo.png",
    "links": {
      "github": "https://github.com/botpress/botpress",
      "website": "https://botpress.com",
      "docs": "https://botpress.com/docs"
    },
    "tags": ["ai", "self-hosted"]
  },
  {
    "id": "calibre",
    "name": "Calibre",
    "version": "7.26.0",
    "description": "Calibre is a comprehensive e-book management tool designed to organize, convert, and read your e-book collection. It supports most of the major e-book formats and is compatible with various e-book reader devices.",
    "logo": "logo.png",
    "links": {
      "github": "https://github.com/kovidgoyal/calibre",
      "website": "https://calibre-ebook.com/",
      "docs": "https://manual.calibre-ebook.com/"
    },
    "tags": ["Documents", "E-Commerce"]
  },
  {
    "id": "carbone",
    "name": "Carbone",
    "version": "4.25.5",
    "description": "Carbone is a high-performance, self-hosted document generation engine. It allows you to generate reports, invoices, and documents in various formats (e.g., PDF, DOCX, XLSX) using JSON data and template-based rendering.",
    "logo": "logo.png",
    "links": {
      "github": "https://github.com/carboneio/carbone",
      "website": "https://carbone.io/",
      "docs": "https://carbone.io/documentation/design/overview/getting-started.html"
    },
    "tags": ["Document Generation", "Automation", "Reporting", "Productivity"]
  },
  {
    "id": "casdoor",
    "name": "Casdoor",
    "version": "latest",
    "description": "An open-source UI-first Identity and Access Management (IAM) / Single-Sign-On (SSO) platform with web UI supporting OAuth 2.0, OIDC, SAML, CAS, LDAP, SCIM, WebAuthn, TOTP, MFA, and more.",
    "logo": "casdoor.png",
    "links": {
      "github": "https://github.com/casdoor/casdoor",
      "website": "https://casdoor.org/",
      "docs": "https://casdoor.org/docs/overview"
    },
    "tags": [
      "authentication",
      "authorization",
      "oauth2",
      "oidc",
      "sso",
      "saml",
      "identity-management",
      "access-management",
      "security"
    ]
  },
  {
    "id": "changedetection",
    "name": "Change Detection",
    "version": "0.49",
    "description": "Changedetection.io is an intelligent tool designed to monitor changes on websites. Perfect for smart shoppers, data journalists, research engineers, data scientists, and security researchers.",
    "logo": "logo.png",
    "links": {
      "github": "https://github.com/dgtlmoon/changedetection.io",
      "website": "https://changedetection.io",
      "docs": "https://github.com/dgtlmoon/changedetection.io/wiki"
    },
    "tags": ["Monitoring", "Data", "Notifications"]
  },
  {
    "id": "chevereto",
    "name": "Chevereto",
    "version": "4",
    "description": "Chevereto is a powerful, self-hosted image and video hosting platform designed for individuals, communities, and businesses. It allows users to upload, organize, and share media effortlessly.",
    "logo": "logo.png",
    "links": {
      "github": "https://github.com/chevereto/chevereto",
      "website": "https://chevereto.com/",
      "docs": "https://v4-docs.chevereto.com/"
    },
    "tags": [
      "Image Hosting",
      "File Management",
      "Open Source",
      "Multi-User",
      "Private Albums"
    ]
  },
  {
    "id": "chiefonboarding",
    "name": "Chief-Onboarding",
    "version": "v2.2.5",
    "description": "Chief-Onboarding is a comprehensive, self-hosted onboarding and employee management platform designed for businesses to streamline their onboarding processes.",
    "logo": "logo.png",
    "links": {
      "github": "https://github.com/chiefonboarding/chiefonboarding",
      "website": "https://demo.chiefonboarding.com/",
      "docs": "https://docs.chiefonboarding.com/"
    },
    "tags": [
      "Employee Onboarding",
      "HR Management",
      "Task Tracking",
      "Role-Based Access",
      "Document Management"
    ]
  },
  {
    "id": "classicpress",
    "name": "ClassicPress",
    "version": "php8.3-apache",
    "description": "ClassicPress is a community-led open source content management system for creators. It is a fork of WordPress 6.2 that preserves the TinyMCE classic editor as the default option.",
    "logo": "logo.png",
    "links": {
      "github": "https://github.com/ClassicPress/",
      "website": "https://www.classicpress.net/",
      "docs": "https://docs.classicpress.net/"
    },
    "tags": ["cms", "wordpress", "content-management"]
  },
  {
    "id": "cloud9",
    "name": "Cloud9",
    "version": "1.29.2",
    "description": "Cloud9 is a cloud-based integrated development environment (IDE) designed for developers to code, build, and debug applications collaboratively in real time.",
    "logo": "logo.png",
    "links": {
      "github": "https://github.com/c9",
      "website": "https://aws.amazon.com/cloud9/",
      "docs": "https://docs.aws.amazon.com/cloud9/"
    },
    "tags": ["ide", "development", "cloud"]
  },
  {
    "id": "cloudcommander",
    "name": "Cloud Commander",
    "version": "18.5.1",
    "description": "Cloud Commander is a file manager for the web. It includes a command-line console and a text editor. Cloud Commander helps you manage your server and work with files, directories and programs in a web browser.",
    "logo": "logo.png",
    "links": {
      "github": "https://github.com/coderaiser/cloudcmd",
      "website": "https://cloudcmd.io",
      "docs": "https://cloudcmd.io/#install"
    },
    "tags": ["file-manager", "web-based", "console"]
  },
  {
    "id": "cockpit",
    "name": "Cockpit",
    "version": "core-2.11.0",
    "description": "Cockpit is a headless content platform designed to streamline the creation, connection, and delivery of content for creators, marketers, and developers. It is built with an API-first approach, enabling limitless digital solutions.",
    "logo": "logo.png",
    "links": {
      "github": "https://github.com/Cockpit-HQ",
      "website": "https://getcockpit.com",
      "docs": "https://getcockpit.com/documentation"
    },
    "tags": ["cms", "content-management", "api"]
  },
  {
    "id": "chromium",
    "name": "Chromium",
    "version": "5f5dd27e-ls102",
    "description": "Chromium is an open-source browser project that is designed to provide a safer, faster, and more stable way for all users to experience the web in a containerized environment.",
    "logo": "logo.png",
    "links": {
      "github": "https://github.com/linuxserver/docker-chromium",
      "docs": "https://docs.linuxserver.io/images/docker-chromium",
      "website": "https://docs.linuxserver.io/images/docker-chromium"
    },
    "tags": ["browser", "development", "web"]
  },
  {
    "id": "codex-docs",
    "name": "CodeX Docs",
    "version": "v2.2",
    "description": "CodeX is a comprehensive platform that brings together passionate engineers, designers, and specialists to create high-quality open-source projects. It includes Editor.js, Hawk.so, CodeX Notes, and more.",
    "logo": "logo.svg",
    "links": {
      "github": "https://github.com/codex-team/codex.docs",
      "website": "https://codex.so",
      "docs": "https://docs.codex.so"
    },
    "tags": ["documentation", "development", "collaboration"]
  },
  {
    "id": "colanode",
    "name": "Colanode Server",
    "version": "v0.1.6",
    "description": "Open-source and local-first Slack and Notion alternative that puts you in control of your data",
    "logo": "logo.svg",
    "links": {
      "github": "https://github.com/colanode/colanode",
      "website": "https://colanode.com",
      "docs": "https://colanode.com/docs/"
    },
    "tags": ["documentation", "knowledge-base", "collaboration"]
  },
  {
    "id": "collabora-office",
    "name": "Collabora Office",
    "version": "latest",
    "description": "Collabora Online is a powerful, flexible, and secure online office suite designed to break free from vendor lock-in and put you in full control of your documents.",
    "logo": "logo.svg",
    "links": {
      "github": "https://github.com/CollaboraOnline",
      "website": "https://collaboraonline.com",
      "docs": "https://sdk.collaboraonline.com/docs"
    },
    "tags": ["office", "documents", "collaboration"]
  },
  {
    "id": "confluence",
    "name": "Confluence",
    "version": "8.6",
    "description": "Confluence is a powerful team collaboration and knowledge-sharing tool. It allows you to create, organize, and collaborate on content in a centralized space. Designed for project management, documentation, and team communication, Confluence helps streamline workflows and enhances productivity.",
    "links": {
      "website": "https://confluence.atlassian.com",
      "docs": "https://confluence.atlassian.com/doc/confluence-documentation-135922.html",
      "github": "https://confluence.atlassian.com"
    },
    "logo": "logo.svg",
    "tags": [
      "collaboration",
      "documentation",
      "productivity",
      "project-management"
    ]
  },
  {
    "id": "commento",
    "name": "Commento",
    "version": "v1.8.0",
    "description": "Commento is a comments widget designed to enhance the interaction on your website. It allows your readers to contribute to the discussion by upvoting comments that add value and downvoting those that don't. The widget supports markdown formatting and provides moderation tools to manage conversations.",
    "links": {
      "website": "https://commento.io/",
      "docs": "https://commento.io/",
      "github": "https://github.com/souramoo/commentoplusplus"
    },
    "logo": "logo.png",
    "tags": ["comments", "discussion", "website"]
  },
  {
    "id": "commentoplusplus",
    "name": "Commento++",
    "version": "v1.8.7",
    "description": "Commento++ is a free, open-source application designed to provide a fast, lightweight comments box that you can embed in your static website. It offers features like Markdown support, Disqus import, voting, automated spam detection, moderation tools, sticky comments, thread locking, and OAuth login.",
    "links": {
      "website": "https://commento.io/",
      "docs": "https://commento.io/",
      "github": "https://github.com/souramoo/commentoplusplus"
    },
    "logo": "logo.png",
    "tags": ["comments", "website", "open-source"]
  },
  {
    "id": "coralproject",
    "name": "Coral",
    "version": "9.7.0",
    "description": "Coral is a revolutionary commenting platform designed to enhance website interactions. It features smart technology for meaningful discussions, journalist identification, moderation tools with AI support, and complete data control without ads or trackers. Used by major news sites worldwide.",
    "links": {
      "website": "https://coralproject.net/",
      "docs": "https://docs.coralproject.net/",
      "github": "https://github.com/coralproject/talk"
    },
    "logo": "logo.png",
    "tags": ["communication", "community", "privacy"]
  },
  {
    "id": "rsshub",
    "name": "RSSHub",
    "version": "1.0.0",
    "description": "RSSHub is the world's largest RSS network, consisting of over 5,000 global instances.RSSHub delivers millions of contents aggregated from all kinds of sources, our vibrant open source community is ensuring the deliver of RSSHub's new routes, new features and bug fixes.",
    "logo": "rsshub.png",
    "links": {
      "github": "https://github.com/DIYgod/RSSHub",
      "website": "https://rsshub.app/",
      "docs": "https://docs.rsshub.app/"
    },
    "tags": ["rss", "api", "self-hosted"]
  },
  {
    "id": "tailscale-exitnode",
    "name": "Tailscale Exit nodes",
    "version": "1.0.0",
    "description": "Tailscale ExitNode is a feature that lets you route your internet traffic through a specific device in your Tailscale network.",
    "logo": "tailscale-exitnode.svg",
    "links": {
      "github": "https://github.com/tailscale-dev/docker-guide-code-examples",
      "website": "https://tailscale.com/",
      "docs": "https://tailscale.com/kb/1408/quick-guide-exit-nodes"
    },
    "tags": ["network"]
  },
  {
    "id": "homebridge",
    "name": "Homebridge",
    "version": "latest",
    "description": "Bringing HomeKit support where there is none. Homebridge allows you to integrate with smart home devices that do not natively support HomeKit.",
    "logo": "homebridge.svg",
    "links": {
      "github": "https://github.com/homebridge/homebridge",
      "website": "https://homebridge.io/",
      "docs": "https://github.com/homebridge/homebridge/wiki"
    },
    "tags": ["iot", "homekit", "internet-of-things", "self-hosted", "server"]
  },
  {
    "id": "homeassistant",
    "name": "Home Assistant",
    "version": "stable",
    "description": "Open source home automation that puts local control and privacy first.",
    "logo": "homeassistant.svg",
    "links": {
      "github": "https://github.com/home-assistant/core",
      "website": "https://www.home-assistant.io/",
      "docs": "https://www.home-assistant.io/getting-started/onboarding/"
    },
    "tags": [
      "iot",
      "home-automation",
      "internet-of-things",
      "self-hosted",
      "server"
    ]
  },
  {
    "id": "tooljet",
    "name": "Tooljet",
    "version": "ee-lts-latest",
    "description": "Tooljet is an open-source low-code platform that allows you to build internal tools quickly and efficiently. It provides a user-friendly interface for creating applications without extensive coding knowledge.",
    "logo": "logo.png",
    "links": {
      "github": "https://github.com/ToolJet/ToolJet",
      "website": "https://tooljet.ai/",
      "docs": "https://docs.tooljet.ai/"
    },
    "tags": ["file-sync", "file-sharing", "self-hosted"]
  },
  {
    "id": "onetimesecret",
    "name": "One Time Secret",
    "version": "latest",
    "description": "Share sensitive information securely with self-destructing links that are only viewable once.",
    "logo": "onetimesecret.svg",
    "links": {
      "github": "https://github.com/onetimesecret/onetimesecret",
      "website": "https://onetimesecret.com",
      "docs": "https://docs.onetimesecret.com"
    },
    "tags": ["auth", "password", "secret", "secure"]
  },
  {
    "id": "bugsink",
    "name": "Bugsink",
    "version": "v1.4.2",
    "description": "Bugsink is a self-hosted Error Tracker. Built to self-host; Sentry-SDK compatible; Scalable and reliable",
    "logo": "bugsink.png",
    "links": {
      "github": "https://github.com/bugsink/bugsink/",
      "website": "https://www.bugsink.com/",
      "docs": "https://www.bugsink.com/docs/"
    },
    "tags": ["hosting", "self-hosted", "development"]
  },
  {
    "id": "bolt.diy",
    "name": "bolt.diy",
    "version": "latest",
    "description": "Prompt, run, edit, and deploy full-stack web applications using any LLM you want!",
    "logo": "logo.jpg",
    "links": {
      "github": "https://github.com/stackblitz-labs/bolt.diy",
      "website": "https://stackblitz-labs.github.io/bolt.diy/",
      "docs": "https://stackblitz-labs.github.io/bolt.diy/"
    },
    "tags": ["ai", "self-hosted", "development", "chatbot", "ide", "llm"]
  },
  {
    "id": "qdrant",
    "name": "Qdrant",
    "version": "latest",
    "description": "An open-source vector database designed for high-performance similarity search and storage of embeddings.",
    "logo": "qdrant.svg",
    "links": {
      "github": "https://github.com/qdrant/qdrant",
      "website": "https://qdrant.tech/",
      "docs": "https://qdrant.tech/documentation/"
    },
    "tags": ["vector-db", "database", "search"]
  },
  {
    "id": "trmnl-byos-laravel",
    "name": "TRMNL BYOS Laravel",
    "version": "0.3.2",
    "description": "TRMNL BYOS Laravel is a self-hosted application to manage TRMNL e-ink devices.",
    "logo": "byos-laravel.svg",
    "links": {
      "github": "https://github.com/usetrmnl/byos_laravel",
      "website": "https://docs.usetrmnl.com/go/diy/byos",
      "docs": "https://github.com/usetrmnl/byos_laravel/blob/main/README.md"
    },
    "tags": ["e-ink"]
  },
  {
    "id": "chibisafe",
    "name": "Chibisafe",
    "version": "latest",
    "description": "A beautiful and performant vault to save all your files in the cloud.",
    "logo": "chibisafe.svg",
    "links": {
      "github": "https://github.com/chibisafe/chibisafe",
      "website": "https://chibisafe.app",
      "docs": "https://chibisafe.app/docs/intro"
    },
    "tags": ["media system", "storage", "file-sharing"]
  },
  {
    "id": "rybbit",
    "name": "Rybbit",
    "version": "v1.2.0",
    "description": "Open-source and privacy-friendly alternative to Google Analytics that is 10x more intuitive",
    "logo": "rybbit.png",
    "links": {
      "github": "https://github.com/rybbit-io/rybbit",
      "website": "https://rybbit.io",
      "docs": "https://www.rybbit.io/docs"
    },
    "tags": ["analytics"]
  },
  {
    "id": "seafile",
    "name": "Seafile",
    "version": "12.0-latest",
    "description": "Open source cloud storage system for file sync, share and document collaboration",
    "logo": "seafile.svg",
    "links": {
      "github": "https://github.com/haiwen/seafile",
      "website": "https://seafile.com",
      "docs": "https://manual.seafile.com/12.0"
    },
    "tags": ["file-manager", "file-sharing", "storage"]
  },
  {
    "id": "flagsmith",
    "name": "Flagsmith",
    "version": "2.177.1",
    "description": "Flagsmith is an open-source feature flagging and remote config service.",
    "logo": "flagsmith.png",
    "links": {
      "github": "https://github.com/Flagsmith/flagsmith",
      "website": "https://www.flagsmith.com/",
      "docs": "https://docs.flagsmith.com/"
    },
    "tags": [
      "feature-flag",
      "feature-management",
      "feature-toggle",
      "remote-configuration"
    ]
  },
  {
    "id": "docuseal",
    "name": "Docuseal",
    "version": "latest",
    "description": "Docuseal is a self-hosted document management system.",
    "logo": "docuseal.png",
    "links": {
      "github": "https://github.com/docusealco/docuseal",
      "website": "https://www.docuseal.com/",
      "docs": "https://www.docuseal.com/"
    },
    "tags": ["document-signing"]
  },
  {
    "id": "kutt",
    "name": "Kutt",
    "version": "latest",
    "description": "Kutt is a modern URL shortener with support for custom domains. Create and edit links, view statistics, manage users, and more.",
    "logo": "kutt.png",
    "links": {
      "github": "https://github.com/thedevs-network/kutt",
      "website": "https://kutt.it",
      "docs": "https://github.com/thedevs-network/kutt#kuttit"
    },
    "tags": ["link-shortener", "link-sharing"]
  },
  {
    "id": "palmr",
    "name": "Palmr",
    "version": "latest",
    "description": "Palmr the open-source, self-hosted alternative to WeTransfer. Share files securely, without tracking or limitations.",
    "logo": "palmr.png",
    "links": {
      "github": "https://github.com/kyantech/Palmr",
      "website": "https://palmr.kyantech.com.br/",
      "docs": "https://palmr.kyantech.com.br/docs/3.0-beta"
    },
    "tags": ["file-sharing", "self-hosted", "open-source"]
  },
  {
    "id": "karakeep",
    "name": "KaraKeep",
    "version": "0.25.0",
    "description": "A self-hostable bookmark-everything app (links, notes and images) with AI-based automatic tagging and full text search. Previously known as Hoarder.",
    "logo": "karakeep.svg",
    "links": {
      "github": "https://github.com/karakeep-app/karakeep",
      "website": "https://karakeep.app/",
      "docs": "https://github.com/karakeep-app/karakeep/tree/main/docs"
    },
    "tags": [
      "bookmarks",
      "bookmark-manager",
      "self-hosted",
      "ai",
      "search",
      "notes",
      "productivity"
    ]
  },
  {
    "id": "freshrss",
    "name": "FreshRSS",
    "version": "latest",
    "description": "A free, self-hostable RSS and Atom feed aggregator. Lightweight, easy to work with, powerful, and customizable with themes and extensions.",
    "logo": "freshrss.svg",
    "links": {
      "github": "https://github.com/FreshRSS/FreshRSS",
      "website": "https://freshrss.org/",
      "docs": "https://freshrss.github.io/FreshRSS/"
    },
    "tags": [
      "rss",
      "feed-reader",
      "news",
      "self-hosted",
      "aggregator",
      "reader"
    ]
  },
  {
    "id": "movary",
    "name": "Movary",
    "version": "0.66.2",
    "description": "Self-hosted web app to track, rate and explore your movie watch history. Offers detailed statistics, third-party integrations for platforms like Trakt, Letterboxd, Netflix, and automated play tracking for Plex, Jellyfin, Emby or Kodi.",
    "logo": "movary.png",
    "links": {
      "github": "https://github.com/leepeuker/movary",
      "website": "https://movary.org/",
      "docs": "https://movary.org/docs/",
      "demo": "https://demo.movary.org/"
    },
    "tags": [
      "movies",
      "movie-tracker",
      "self-hosted",
      "plex",
      "jellyfin",
      "emby",
      "kodi",
      "trakt",
      "letterboxd",
      "netflix",
      "tmdb",
      "statistics",
      "rating"
    ]
  },
  {
    "id": "go-whatsapp-web-multidevice",
    "name": "WhatsApp API Multi Device Version",
    "version": "latest",
    "description": "WhatsApp API Multi Device Version the open-source, self-hosted whatsapp api. Send a chat, image and voice note with your own server.",
    "logo": "go-whatsapp-web-multidevice.svg",
    "links": {
      "github": "https://github.com/aldinokemal/go-whatsapp-web-multidevice",
      "website": "https://github.com/aldinokemal/go-whatsapp-web-multidevice",
      "docs": "https://github.com/aldinokemal/go-whatsapp-web-multidevice"
    },
    "tags": ["whatsapp", "self-hosted", "open-source", "api"]
  },
  {
    "id": "rabbitmq",
    "name": "RabbitMQ",
    "version": "4.1-management",
    "description": "RabbitMQ is an open source multi-protocol messaging broker.",
    "logo": "rabbitmq.svg",
    "links": {
      "github": "https://github.com/rabbitmq/rabbitmq-server",
      "website": "https://www.rabbitmq.com/",
      "docs": "https://www.rabbitmq.com/documentation.html"
    },
    "tags": ["message-broker", "queue", "rabbitmq"]
<<<<<<< HEAD
=======
  },
  {
    "id": "mazanoke",
    "name": "MAZANOKE",
    "version": "latest",
    "description": "MAZANOKE is a modern, self-hosted image hosting and sharing platform. Upload, organize, and share your images with a clean and intuitive interface.",
    "logo": "mazanoke.svg",
    "links": {
      "github": "https://github.com/civilblur/mazanoke",
      "website": "https://github.com/civilblur/mazanoke",
      "docs": "https://github.com/civilblur/mazanoke"
    },
    "tags": ["image-hosting", "file-sharing", "self-hosted", "media", "gallery"]
  },
  {
    "id": "searxng",
    "name": "SearXNG",
    "version": "latest",
    "description": "SearXNG is a privacy-respecting, hackable metasearch engine that aggregates results from various search engines without tracking users.",
    "logo": "searxng.png",
    "links": {
      "github": "https://github.com/searxng/searxng",
      "website": "https://searxng.github.io/",
      "docs": "https://docs.searxng.github.io/"
    },
    "tags": [
      "search-engine",
      "metasearch",
      "privacy",
      "self-hosted",
      "aggregator"
    ]
>>>>>>> 99c5ac71
  },
  {
    "id": "zitadel",
    "name": "Zitadel",
    "version": "latest",
    "description": "Open-source identity and access management platform with multi-tenancy, OpenID Connect, SAML, and OAuth 2.0 support.",
    "logo": "zitadel.png",
    "links": {
      "github": "https://github.com/zitadel/zitadel",
      "website": "https://zitadel.com/",
      "docs": "https://zitadel.com/docs/"
    },
    "tags": [
      "identity",
      "authentication",
      "authorization",
      "iam",
      "security",
      "oauth",
      "openid-connect",
      "saml",
      "multi-tenant"
    ]
  },
  {
<<<<<<< HEAD
    "id": "cyberchef",
    "name": "CyberChef",
    "version": "latest",
    "description": "CyberChef is a web application for encryption, encoding, compression, and data analysis, developed by GCHQ.",
    "logo": "cyberchef.svg",
    "links": {
      "github": "https://github.com/gchq/CyberChef",
      "website": "https://gchq.github.io/CyberChef/",
      "docs": "https://github.com/gchq/CyberChef/wiki"
    },
    "tags": ["security", "encryption", "data-analysis"]
=======
    "id": "filestash",
    "name": "Filestash",
    "version": "latest",
    "description": "Filestash is the enterprise-grade file manager connecting your storage with your identity provider and authorisations.",
    "logo": "filestash.svg",
    "links": {
      "github": "https://github.com/mickael-kerjean/filestash",
      "website": "https://www.filestash.app/",
      "docs": "https://www.filestash.app/docs/"
    },
    "tags": [
      "file-manager",
      "document-editor",
      "self-hosted"
    ]
>>>>>>> 99c5ac71
  }
]<|MERGE_RESOLUTION|>--- conflicted
+++ resolved
@@ -2631,41 +2631,6 @@
       "docs": "https://www.rabbitmq.com/documentation.html"
     },
     "tags": ["message-broker", "queue", "rabbitmq"]
-<<<<<<< HEAD
-=======
-  },
-  {
-    "id": "mazanoke",
-    "name": "MAZANOKE",
-    "version": "latest",
-    "description": "MAZANOKE is a modern, self-hosted image hosting and sharing platform. Upload, organize, and share your images with a clean and intuitive interface.",
-    "logo": "mazanoke.svg",
-    "links": {
-      "github": "https://github.com/civilblur/mazanoke",
-      "website": "https://github.com/civilblur/mazanoke",
-      "docs": "https://github.com/civilblur/mazanoke"
-    },
-    "tags": ["image-hosting", "file-sharing", "self-hosted", "media", "gallery"]
-  },
-  {
-    "id": "searxng",
-    "name": "SearXNG",
-    "version": "latest",
-    "description": "SearXNG is a privacy-respecting, hackable metasearch engine that aggregates results from various search engines without tracking users.",
-    "logo": "searxng.png",
-    "links": {
-      "github": "https://github.com/searxng/searxng",
-      "website": "https://searxng.github.io/",
-      "docs": "https://docs.searxng.github.io/"
-    },
-    "tags": [
-      "search-engine",
-      "metasearch",
-      "privacy",
-      "self-hosted",
-      "aggregator"
-    ]
->>>>>>> 99c5ac71
   },
   {
     "id": "zitadel",
@@ -2691,7 +2656,6 @@
     ]
   },
   {
-<<<<<<< HEAD
     "id": "cyberchef",
     "name": "CyberChef",
     "version": "latest",
@@ -2703,7 +2667,8 @@
       "docs": "https://github.com/gchq/CyberChef/wiki"
     },
     "tags": ["security", "encryption", "data-analysis"]
-=======
+  },
+  {
     "id": "filestash",
     "name": "Filestash",
     "version": "latest",
@@ -2719,6 +2684,5 @@
       "document-editor",
       "self-hosted"
     ]
->>>>>>> 99c5ac71
   }
 ]